// ==UserScript==
// @name         Emby danmaku extension
// @description  Emby弹幕插件
// @namespace    https://github.com/RyoLee
// @author       RyoLee
// @version      1.32
// @copyright    2022, RyoLee (https://github.com/RyoLee)
// @license      MIT; https://raw.githubusercontent.com/RyoLee/emby-danmaku/master/LICENSE
// @icon         https://github.githubassets.com/pinned-octocat.svg
// @updateURL    https://cdn.jsdelivr.net/gh/RyoLee/emby-danmaku@gh-pages/ede.user.js
// @downloadURL  https://cdn.jsdelivr.net/gh/RyoLee/emby-danmaku@gh-pages/ede.user.js
// @grant        none
// @match        */web/index.html
// @match        */web/
// ==/UserScript==

(async function () {
    'use strict';
    // ------ 用户配置 start ------
    // Danmaku 依赖路径,index.html 引入的和篡改猴环境不用填,依赖已内置,被 CustomCssJS 执行的特殊环境下使用,支持相对绝对网络路径
    // 默认是相对路径等同 https://emby/web/ 和 /system/dashboard-ui/ ,非浏览器客户端必须使用网络路径
    const requireDanmakuPath = 'https://fastly.jsdelivr.net/gh/weizhenye/danmaku@2.0.6/dist/danmaku.min.js';
    // 跨域代理 cf_worker
    // const corsProxy = 'https://api.9-ch.com/cors/';
    const corsProxy = 'https://ddplay-api.7o7o.cc/cors/';
    // ------ 用户配置 end ------
    // ------ 程序内部使用,请勿更改 start ------
    const openSouceLicense = {
        self: { version: '1.32', name: 'Emby Danmaku Extension(fork)', license: 'MIT License', url: 'https://github.com/chen3861229/dd-danmaku' },
        original: { version: '1.11', name: 'Emby Danmaku Extension', license: 'MIT License', url: 'https://github.com/RyoLee/emby-danmaku' },
        jellyfinFork: { version: '1.45', name: 'Jellyfin Danmaku Extension', license: 'MIT License', url: 'https://github.com/Izumiko/jellyfin-danmaku' },
        danmaku: { version: '2.0.6', name: 'Danmaku', license: 'MIT License', url: 'https://github.com/weizhenye/Danmaku' },
        dandanplayAPI: { version: 'v2', name: '弹弹play API', license: 'MIT License', url: 'https://github.com/kaedei/dandanplay-libraryindex' },
    };
    const apiPrefix = corsProxy + 'https://api.dandanplay.net/api/v2';
    const dandanplayAPI = {
        searchEpisodes: (anime, episode) => `${apiPrefix}/search/episodes?anime=${anime}${episode ? `&episode=${episode}` : ''}`,
        comment: (episodeId, chConvert) => `${apiPrefix}/comment/${episodeId}?withRelated=true&chConvert=${chConvert}`,
        extcomment: (url) => `${apiPrefix}/extcomment?url=${encodeURI(url)}`,
        posterImg: (animeId) => `https://img.dandanplay.net/anime/${animeId}.jpg`,
    };
    const check_interval = 200;
    const LOAD_TYPE = {
        CHECK: 'check',
        INIT: 'init',
        REFRESH: 'refresh',
        RELOAD: 'reload', // 优先走缓存,其余类型走接口
        SEARCH: 'search',
    };
    let isVersionOld = false;
    // htmlVideoPlayerContainer
    let mediaContainerQueryStr = '.graphicContentContainer';
    const notHide = ':not(.hide)';
    const mediaQueryStr = 'video';

    const eleIds = {
        danmakuSwitchBtn: 'danmakuSwitchBtn',
        danmakuCtr: 'danmakuCtr',
        danmakuWrapper: 'danmakuWrapper',
        h5VideoAdapter: 'h5VideoAdapter',
        dialogContainer: 'dialogContainer',
        danmakuSwitchDiv: 'danmakuSwitchDiv',
        danmakuSwitch: 'danmakuSwitch',
        danmakuSearchNameDiv: 'danmakuSearchNameDiv',
        danmakuSearchName: 'danmakuSearchName',
        danmakuSearchEpisode: 'danmakuSearchEpisode',
        danmakuEpisodeFlag: 'danmakuEpisodeFlag',
        danmakuAnimeDiv: 'danmakuAnimeDiv',
        danmakuSwitchEpisode: 'danmakuSwitchEpisode',
        danmakuEpisodeNumDiv: 'danmakuEpisodeNumDiv',
        danmakuEpisodeLoad: 'danmakuEpisodeLoad',
        danmakuRemark: 'danmakuRemark',
        danmakuAnimeSelect: 'danmakuAnimeSelect',
        danmakuEpisodeNumSelect: 'danmakuEpisodeNumSelect',
        searchImg: 'searchImg',
        extConmentSearchDiv: 'extConmentSearchDiv',
        extUrlsDiv: 'extUrlsDiv',
        currentMatchedDiv: 'currentMatchedDiv',
        filteringDanmaku: 'filteringDanmaku',
        danmakuTypeFilterDiv: 'danmakuTypeFilterDiv',
        danmakuTypeFilterSelectName: 'danmakuTypeFilterSelectName',
        danmakuSourceFilterDiv: 'danmakuSourceFilterDiv',
        danmakuSourceFilterSelectName: 'danmakuSourceFilterSelectName',
        danmakuShowSourceDiv: 'danmakuShowSourceDiv',
        danmakuShowSourceSelectName: 'danmakuShowSourceSelectName',
        danmakuEngineDiv: 'danmakuEngineDiv',
        danmakuChConverDiv: 'danmakuChConverDiv',
        danmakuFilterLevelDiv: 'danmakuFilterLevelDiv',
        danmakuHeightRateDiv: 'danmakuHeightRateDiv',
        danmuListDiv: 'danmuListDiv',
        danmuListText: 'danmakuListText',
        filterKeywordsDiv: 'filterKeywordsDiv',
        danmakuSizeDiv: 'danmakuSizeDiv',
        danmakuSizeLabel: 'danmakuSizeLabel',
        danmakuOpacityDiv: 'danmakuOpacityDiv',
        danmakuOpacityLabel: 'danmakuOpacityLabel',
        danmakuSpeedDiv: 'danmakuSpeedDiv',
        danmakuSpeedLabel: 'danmakuSpeedLabel',
        timelineOffsetDiv: 'timelineOffsetDiv',
        timelineOffsetLabel: 'timelineOffsetLabel',
        settingsCtrl: 'settingsCtrl',
        settingsText: 'settingsText',
        settingsImportBtn: 'settingsImportBtn',
        settingReloadBtn: 'settingReloadBtn',
        filterKeywordsEnableId: 'filterKeywordsEnableId',
        filterKeywordsId: 'filterKeywordsId',
        consoleLogCtrl: 'consoleLogCtrl',
        consoleLogText: 'consoleLogText',
        debugCheckbox: 'debugCheckbox',
        debugButton: 'debugButton',
    };
    const embyOffsetBtnStyle = 'margin: 0;padding: 0;';
    // https://fonts.google.com/icons
    const iconKeys = {
        replay_30: 'replay_30',
        replay_10: 'replay_10',
        replay_5: 'replay_5',
        replay: 'replay',
        reset: 'repeat',
        forward_media: 'forward_media', // electron中图标不正确,使用replay反转
        forward_5: 'forward_5',
        forward_10: 'forward_10',
        forward_30: 'forward_30',
        comment: 'comment',
        comments_disabled: 'comments_disabled',
        switch_on: 'toggle_on',
        switch_off: 'toggle_off',
        setting: 'tune',
        search: 'search',
        done: 'done_all',
        done_disabled: 'remove_done',
        more: 'more_horiz',
        close: 'close',
        refresh: 'refresh',
        block: 'block',
        text_format: 'translate',
    };

    // 此id等同于danmakuTabOpts内的弹幕信息的id
    const currentDanmakuInfoContainerId = 'danmakuTab2';
    // 播放界面下方按钮
    const mediaBtnOpts = [
        { id: eleIds.danmakuSwitchBtn, label: '弹幕开关', iconKey: iconKeys.comment, onClick: doDanmakuSwitch },
        { label: '弹幕设置', iconKey: iconKeys.setting, onClick: createDialog },
    ];
    // 菜单tabs
    const danmakuTabOpts = [
        { id: 'danmakuTab0', name: '弹幕设置', buildMethod: buildDanmakuSetting },
        { id: 'danmakuTab1', name: '手动匹配', buildMethod: buildSearchEpisode },
        { id: currentDanmakuInfoContainerId, name: '弹幕信息', buildMethod: buildCurrentDanmakuInfo },
        { id: 'danmakuTab3', name: '弹幕屏蔽', buildMethod: buildDanmakuFilter },
        { id: 'danmakuTab4', name: '关于', buildMethod: buildAbout },
    ];
    // 弹幕类型过滤
    const danmakuTypeFilterOpts = {
        bottom: { id: 'bottom', name: '底部弹幕' },
        top: { id: 'top', name: '顶部弹幕' },
        ltr: { id: 'ltr', name: '从左至右' },
        // rtl: { id: 'rtl', name: '从右至左', hidden: true },
        onlyWhite: { id: 'onlyWhite', name: '彩色弹幕' },
    };
    const danmakuSource = {
        AcFun: { id: 'AcFun', name: 'A站(AcFun)' },
        BiliBili: { id: 'BiliBili', name: 'B站(BiliBili)' },
        Gamer: { id: 'Gamer', name: '巴哈(Gamer)' },
        DanDanPlay: { id: 'DanDanPlay', name: '弹弹(DanDanPlay)' }, // 无弹幕来源的默认值
        '5dm': { id: '5dm', name: 'D站(5dm)' },
        '异世界动漫': { id: '异世界动漫', name: '异世界动漫' },
    };
    const showSource = {
        source: { id: 'source', name: '来源平台' },
        originalUserId: { id: 'originalUserId', name: '来源用户id' },
        cid: { id: 'cid', name: '来源cid' }, // 非弹幕id,唯一性用cuid
    };
    const danmakuEngineOpts = [
        { id: 'canvas', name: 'canvas' },
        { id: 'dom', name: 'dom' },
    ];
    const danmakuChConverOpts = [
        { id: '0', name: '未启用' },
        { id: '1', name: '转换为简体' },
        { id: '2', name: '转换为繁体' },
    ];
    const danmakuFilterLevelOpts = [
        { id: '0', name: '0' },
        { id: '1', name: '1' },
        { id: '2', name: '2' },
        { id: '3', name: '3' },
    ];
    const danmakuHeightRateOpts = [
        { id: '1', name: '100%' },
        { id: '0.75', name: '75%' },
        { id: '0.5', name: '50%' },
        { id: '0.25', name: '25%' },
    ];
    const timelineOffsetBtns = [
        { label: '-30', valueOffset: '-30', iconKey: iconKeys.replay_30,  style: embyOffsetBtnStyle },
        { label: '-10', valueOffset: '-10', iconKey: iconKeys.replay_10,  style: embyOffsetBtnStyle },
        { label: '-5',  valueOffset: '-5',  iconKey: iconKeys.replay_5,   style: embyOffsetBtnStyle },
        { label: '-1',  valueOffset: '-1',  iconKey: iconKeys.replay,     style: embyOffsetBtnStyle },
        { label: '0',   valueOffset: '0',   iconKey: iconKeys.reset,      style: embyOffsetBtnStyle },
        { label: '+1',  valueOffset: '1',   iconKey: iconKeys.replay,     style: embyOffsetBtnStyle + ' transform: rotateY(180deg);' },
        { label: '+5',  valueOffset: '5',   iconKey: iconKeys.forward_5,  style: embyOffsetBtnStyle },
        { label: '+10', valueOffset: '10',  iconKey: iconKeys.forward_10, style: embyOffsetBtnStyle },
        { label: '+30', valueOffset: '30',  iconKey: iconKeys.forward_30, style: embyOffsetBtnStyle },
    ];
    const danmuListOpts = [
        { id: '0', name: '不启用' , onChange: () => [] },
        { id: '1', name: '显示屏中', onChange: (ede) => ede.danmaku._.runningList },
        { id: '2', name: '显示所有', onChange: (ede) => ede.commentsParsed },
        { id: '3', name: '显示加载', onChange: (ede) => ede.danmaku.comments },
        { id: '4', name: '显示被过滤', onChange: (ede) => { // 取差集慢,减轻负担,默认不启用
            return ede.commentsParsed.filter(s => !ede.danmaku.comments.some(t => s.cuid === t.cuid))
        } },
    ];
    const lsKeys = {
<<<<<<< HEAD
        chConvert: { id: 'danmakuChConvert', defaultValue: 1, name: '简繁转换' },
        switch: { id: 'danmakuSwitch', defaultValue: true, name: '弹幕开关' },
        filterLevel: { id: 'danmakuFilterLevel', defaultValue: 0, name: '密度等级' },
        heightRate: { id: 'danmakuHeightRate', defaultValue: 1, name: '高度比例' },
        fontSizeRate: { id: 'danmakuFontSizeRate', defaultValue: 1, name: '大小' },
        fontOpacity: { id: 'danmakuFontOpacity', defaultValue: 1, name: '透明度' },
        speed: { id: 'danmakuSpeed', defaultValue: 1, name: '速度' },
        timelineOffset: { id: 'danmakuTimelineOffset', defaultValue: 0, name: '轴偏秒' },
        typeFilter: { id: 'danmakuTypeFilter', defaultValue: [], name: '屏蔽类型' },
        sourceFilter: { id: 'danmakuSourceFilter', defaultValue: [], name: '屏蔽来源平台' },
        showSource: { id: 'danmakuShowSource', defaultValue: [], name: '显示每条来源' },
        engine: { id: 'danmakuEngine', defaultValue: 'canvas', name: '弹幕引擎' },
        filterKeywords: { id: 'danmakuFilterKeywords', defaultValue: '', name: '屏蔽关键词' },
        filterKeywordsEnable: { id: 'danmakuFilterKeywordsEnable', defaultValue: true, name: '屏蔽关键词启用' },
        danmuList: { id: 'danmakuDanmuList', defaultValue: 0, name: '弹幕列表' },
        consoleLogEnable: { id: 'danmakuConsoleLogEnable', defaultValue: false, name: '控制台日志' },
=======
        chConvert: { id: 'danmakuChConvert', defaultValue: 1 },
        switch: { id: 'danmakuSwitch', defaultValue: true },
        filterLevel: { id: 'danmakuFilterLevel', defaultValue: 0 },
        heightRate: { id: 'danmakuHeightRate', defaultValue: 1 },
        fontSizeRate: { id: 'danmakuFontSizeRate', defaultValue: 1 },
        fontOpacity: { id: 'danmakuFontOpacity', defaultValue: 1 },
        speed: { id: 'danmakuBaseSpeed', defaultValue: 1 },
        timelineOffset: { id: 'danmakuTimelineOffset', defaultValue: 0 },
        typeFilter: { id: 'danmakuTypeFilter', defaultValue: [] },
        sourceFilter: { id: 'danmakuSourceFilter', defaultValue: [] },
        showSource: { id: 'danmakuShowSource', defaultValue: [] },
        engine: { id: 'danmakuEngine', defaultValue: 'canvas' },
        filterKeywords: { id: 'danmakuFilterKeywords', defaultValue: '' },
        filterKeywordsEnable: { id: 'danmakuFilterKeywordsEnable', defaultValue: true },
        danmuList: { id: 'danmakuDanmuList', defaultValue: 0 },
        consoleLogEnable: { id: 'danmakuConsoleLogEnable', defaultValue: false },
>>>>>>> 59d03ca3
    };
    // emby ui class
    const embyLabelClass = 'inputLabel';
    const embyInputClass = 'emby-input emby-input-smaller';
    const embyIconButtonClass = 'flex-shrink-zero paper-icon-button-light';
    const embySelectWrapperClass = 'emby-select-wrapper emby-select-wrapper-smaller';
    const embyCheckboxListClass = 'featureList'; // 'checkboxList'
    const embyFieldDescClass = 'fieldDescription';
    const embyTabsMenuClass = 'headerMiddle headerSection sectionTabs headerMiddle-withSectionTabs';
    const embyTabsDivClass1 = 'tabs-viewmenubar tabs-viewmenubar-backgroundcontainer focusable scrollX hiddenScrollX smoothScrollX scrollFrameX emby-tabs';
    const embyTabsDivClass2 = 'tabs-viewmenubar-slider emby-tabs-slider padded-left padded-right nohoverfocus scrollSliderX';
    const embyTabsButtonClass = 'emby-button secondaryText emby-tab-button main-tab-button';
    const embyCheckboxListStyle = 'display: flex;flex-wrap: wrap;';
    const embySliderListStyle = 'display: flex;flex-direction: column;justify-content: center;align-items: center;'; // 容器内元素垂直排列,水平居中 
    const embySliderStyle = 'display: flex; align-items: center; gap: 1em; margin-bottom: 0.3em;'; // 容器内元素横向并排,垂直居中
    
    // ------ 程序内部使用,请勿更改 end ------

    // ------ require start ------
    let skipInnerModule = false;
    try {
        throw new Error();
    } catch(e) {
        const stackTrace = e.stack;
        skipInnerModule = !!stackTrace && stackTrace.includes('CustomCssJS');
        // console.log('ignore this not error, callee:', e);
    }
    if (!skipInnerModule) {
    /* eslint-disable */
    /* https://cdn.jsdelivr.net/npm/danmaku@2.0.6/dist/danmaku.min.js */
    // prettier-ignore
    !function(t,e){"object"==typeof exports&&"undefined"!=typeof module?module.exports=e():"function"==typeof define&&define.amd?define(e):(t="undefined"!=typeof globalThis?globalThis:t||self).Danmaku=e()}(this,(function(){"use strict";var t=function(){if("undefined"==typeof document)return"transform";for(var t=["oTransform","msTransform","mozTransform","webkitTransform","transform"],e=document.createElement("div").style,i=0;i<t.length;i++)if(t[i]in e)return t[i];return"transform"}();function e(t){var e=document.createElement("div");if(e.style.cssText="position:absolute;","function"==typeof t.render){var i=t.render();if(i instanceof HTMLElement)return e.appendChild(i),e}if(e.textContent=t.text,t.style)for(var n in t.style)e.style[n]=t.style[n];return e}var i={name:"dom",init:function(){var t=document.createElement("div");return t.style.cssText="overflow:hidden;white-space:nowrap;transform:translateZ(0);",t},clear:function(t){for(var e=t.lastChild;e;)t.removeChild(e),e=t.lastChild},resize:function(t,e,i){t.style.width=e+"px",t.style.height=i+"px"},framing:function(){},setup:function(t,i){var n=document.createDocumentFragment(),s=0,r=null;for(s=0;s<i.length;s++)(r=i[s]).node=r.node||e(r),n.appendChild(r.node);for(i.length&&t.appendChild(n),s=0;s<i.length;s++)(r=i[s]).width=r.width||r.node.offsetWidth,r.height=r.height||r.node.offsetHeight},render:function(e,i){i.node.style[t]="translate("+i.x+"px,"+i.y+"px)"},remove:function(t,e){t.removeChild(e.node),this.media||(e.node=null)}},n="undefined"!=typeof window&&window.devicePixelRatio||1,s=Object.create(null);function r(t,e){if("function"==typeof t.render){var i=t.render();if(i instanceof HTMLCanvasElement)return t.width=i.width,t.height=i.height,i}var r=document.createElement("canvas"),h=r.getContext("2d"),o=t.style||{};o.font=o.font||"10px sans-serif",o.textBaseline=o.textBaseline||"bottom";var a=1*o.lineWidth;for(var d in a=a>0&&a!==1/0?Math.ceil(a):1*!!o.strokeStyle,h.font=o.font,t.width=t.width||Math.max(1,Math.ceil(h.measureText(t.text).width)+2*a),t.height=t.height||Math.ceil(function(t,e){if(s[t])return s[t];var i=12,n=t.match(/(\d+(?:\.\d+)?)(px|%|em|rem)(?:\s*\/\s*(\d+(?:\.\d+)?)(px|%|em|rem)?)?/);if(n){var r=1*n[1]||10,h=n[2],o=1*n[3]||1.2,a=n[4];"%"===h&&(r*=e.container/100),"em"===h&&(r*=e.container),"rem"===h&&(r*=e.root),"px"===a&&(i=o),"%"===a&&(i=r*o/100),"em"===a&&(i=r*o),"rem"===a&&(i=e.root*o),void 0===a&&(i=r*o)}return s[t]=i,i}(o.font,e))+2*a,r.width=t.width*n,r.height=t.height*n,h.scale(n,n),o)h[d]=o[d];var u=0;switch(o.textBaseline){case"top":case"hanging":u=a;break;case"middle":u=t.height>>1;break;default:u=t.height-a}return o.strokeStyle&&h.strokeText(t.text,a,u),h.fillText(t.text,a,u),r}function h(t){return 1*window.getComputedStyle(t,null).getPropertyValue("font-size").match(/(.+)px/)[1]}var o={name:"canvas",init:function(t){var e=document.createElement("canvas");return e.context=e.getContext("2d"),e._fontSize={root:h(document.getElementsByTagName("html")[0]),container:h(t)},e},clear:function(t,e){t.context.clearRect(0,0,t.width,t.height);for(var i=0;i<e.length;i++)e[i].canvas=null},resize:function(t,e,i){t.width=e*n,t.height=i*n,t.style.width=e+"px",t.style.height=i+"px"},framing:function(t){t.context.clearRect(0,0,t.width,t.height)},setup:function(t,e){for(var i=0;i<e.length;i++){var n=e[i];n.canvas=r(n,t._fontSize)}},render:function(t,e){t.context.drawImage(e.canvas,e.x*n,e.y*n)},remove:function(t,e){e.canvas=null}};function a(t){var e=this,i=this.media?this.media.currentTime:Date.now()/1e3,n=this.media?this.media.playbackRate:1;function s(t,s){if("top"===s.mode||"bottom"===s.mode)return i-t.time<e._.duration;var r=(e._.width+t.width)*(i-t.time)*n/e._.duration;if(t.width>r)return!0;var h=e._.duration+t.time-i,o=e._.width+s.width,a=e.media?s.time:s._utc,d=o*(i-a)*n/e._.duration,u=e._.width-d;return h>e._.duration*u/(e._.width+s.width)}for(var r=this._.space[t.mode],h=0,o=0,a=1;a<r.length;a++){var d=r[a],u=t.height;if("top"!==t.mode&&"bottom"!==t.mode||(u+=d.height),d.range-d.height-r[h].range>=u){o=a;break}s(d,t)&&(h=a)}var m=r[h].range,c={range:m+t.height,time:this.media?t.time:t._utc,width:t.width,height:t.height};return r.splice(h+1,o-h-1,c),"bottom"===t.mode?this._.height-t.height-m%this._.height:m%(this._.height-t.height)}var d="undefined"!=typeof window&&(window.requestAnimationFrame||window.mozRequestAnimationFrame||window.webkitRequestAnimationFrame)||function(t){return setTimeout(t,50/3)},u="undefined"!=typeof window&&(window.cancelAnimationFrame||window.mozCancelAnimationFrame||window.webkitCancelAnimationFrame)||clearTimeout;function m(t,e,i){for(var n=0,s=0,r=t.length;s<r-1;)i>=t[n=s+r>>1][e]?s=n:r=n;return t[s]&&i<t[s][e]?s:r}function c(t){return/^(ltr|top|bottom)$/i.test(t)?t.toLowerCase():"rtl"}function l(){var t=9007199254740991;return[{range:0,time:-t,width:t,height:0},{range:t,time:t,width:0,height:0}]}function f(t){t.ltr=l(),t.rtl=l(),t.top=l(),t.bottom=l()}function p(){if(!this._.visible||!this._.paused)return this;if(this._.paused=!1,this.media)for(var t=0;t<this._.runningList.length;t++){var e=this._.runningList[t];e._utc=Date.now()/1e3-(this.media.currentTime-e.time)}var i=this,n=function(t,e,i,n){return function(){t(this._.stage);var s=Date.now()/1e3,r=this.media?this.media.currentTime:s,h=this.media?this.media.playbackRate:1,o=null,d=0,u=0;for(u=this._.runningList.length-1;u>=0;u--)o=this._.runningList[u],r-(d=this.media?o.time:o._utc)>this._.duration&&(n(this._.stage,o),this._.runningList.splice(u,1));for(var m=[];this._.position<this.comments.length&&(o=this.comments[this._.position],!((d=this.media?o.time:o._utc)>=r));)r-d>this._.duration||(this.media&&(o._utc=s-(this.media.currentTime-o.time)),m.push(o)),++this._.position;for(e(this._.stage,m),u=0;u<m.length;u++)(o=m[u]).y=a.call(this,o),this._.runningList.push(o);for(u=0;u<this._.runningList.length;u++){o=this._.runningList[u];var c=(this._.width+o.width)*(s-o._utc)*h/this._.duration;"ltr"===o.mode&&(o.x=c-o.width+.5|0),"rtl"===o.mode&&(o.x=this._.width-c+.5|0),"top"!==o.mode&&"bottom"!==o.mode||(o.x=this._.width-o.width>>1),i(this._.stage,o)}}}(this._.engine.framing.bind(this),this._.engine.setup.bind(this),this._.engine.render.bind(this),this._.engine.remove.bind(this));return this._.requestID=d((function t(){n.call(i),i._.requestID=d(t)})),this}function g(){return!this._.visible||this._.paused||(this._.paused=!0,u(this._.requestID),this._.requestID=0),this}function _(){if(!this.media)return this;this.clear(),f(this._.space);var t=m(this.comments,"time",this.media.currentTime);return this._.position=Math.max(0,t-1),this}function v(t){t.play=p.bind(this),t.pause=g.bind(this),t.seeking=_.bind(this),this.media.addEventListener("play",t.play),this.media.addEventListener("pause",t.pause),this.media.addEventListener("playing",t.play),this.media.addEventListener("waiting",t.pause),this.media.addEventListener("seeking",t.seeking)}function w(t){this.media.removeEventListener("play",t.play),this.media.removeEventListener("pause",t.pause),this.media.removeEventListener("playing",t.play),this.media.removeEventListener("waiting",t.pause),this.media.removeEventListener("seeking",t.seeking),t.play=null,t.pause=null,t.seeking=null}function y(t){this._={},this.container=t.container||document.createElement("div"),this.media=t.media,this._.visible=!0,this.engine=(t.engine||"DOM").toLowerCase(),this._.engine="canvas"===this.engine?o:i,this._.requestID=0,this._.speed=Math.max(0,t.speed)||144,this._.duration=4,this.comments=t.comments||[],this.comments.sort((function(t,e){return t.time-e.time}));for(var e=0;e<this.comments.length;e++)this.comments[e].mode=c(this.comments[e].mode);return this._.runningList=[],this._.position=0,this._.paused=!0,this.media&&(this._.listener={},v.call(this,this._.listener)),this._.stage=this._.engine.init(this.container),this._.stage.style.cssText+="position:relative;pointer-events:none;",this.resize(),this.container.appendChild(this._.stage),this._.space={},f(this._.space),this.media&&this.media.paused||(_.call(this),p.call(this)),this}function x(){if(!this.container)return this;for(var t in g.call(this),this.clear(),this.container.removeChild(this._.stage),this.media&&w.call(this,this._.listener),this)Object.prototype.hasOwnProperty.call(this,t)&&(this[t]=null);return this}var b=["mode","time","text","render","style"];function L(t){if(!t||"[object Object]"!==Object.prototype.toString.call(t))return this;for(var e={},i=0;i<b.length;i++)void 0!==t[b[i]]&&(e[b[i]]=t[b[i]]);if(e.text=(e.text||"").toString(),e.mode=c(e.mode),e._utc=Date.now()/1e3,this.media){var n=0;void 0===e.time?(e.time=this.media.currentTime,n=this._.position):(n=m(this.comments,"time",e.time))<this._.position&&(this._.position+=1),this.comments.splice(n,0,e)}else this.comments.push(e);return this}function T(){return this._.visible?this:(this._.visible=!0,this.media&&this.media.paused||(_.call(this),p.call(this)),this)}function E(){return this._.visible?(g.call(this),this.clear(),this._.visible=!1,this):this}function k(){return this._.engine.clear(this._.stage,this._.runningList),this._.runningList=[],this}function C(){return this._.width=this.container.offsetWidth,this._.height=this.container.offsetHeight,this._.engine.resize(this._.stage,this._.width,this._.height),this._.duration=this._.width/this._.speed,this}var D={get:function(){return this._.speed},set:function(t){return"number"!=typeof t||isNaN(t)||!isFinite(t)||t<=0?this._.speed:(this._.speed=t,this._.width&&(this._.duration=this._.width/t),t)}};function z(t){t&&y.call(this,t)}return z.prototype.destroy=function(){return x.call(this)},z.prototype.emit=function(t){return L.call(this,t)},z.prototype.show=function(){return T.call(this)},z.prototype.hide=function(){return E.call(this)},z.prototype.clear=function(){return k.call(this)},z.prototype.resize=function(){return C.call(this)},Object.defineProperty(z.prototype,"speed",D),z}));
    /* eslint-enable */
    } else {
        window.Danmaku || Emby.importModule(requireDanmakuPath).then(f => {
            console.log(f);
            window.Danmaku = f;
        }).catch(error => {
            console.error(`fail Emby.importModule error:`, error);
        });
    }
    // ------ require end ------

    class EDE {
        constructor() {
            this.chConvert = lsGetItem(lsKeys.chConvert.id);
            this.danmaku = null;
            this.episode_info = null;
            this.ob = null;
            this.loading = false;
            this.danmuCache = {}; // 只包含 conment 未解析
            this.commentsParsed = []; // 包含 conment 和 extConment 解析后全量
            this.extConmentCache = {}; // 只包含 extConment 未解析
            this.destroyIntervalIds = [];
            this.searchDanmakuOpts = {}; // 手动搜索变量
            this.appLogAspect = null; // 应用日志切面
        }
    }

    class AppLogAspect {
        constructor() {
            this.initialized = false;
            this.originalError = console.error;
            this.originalLog = console.log;
            this.originalOnerror = null;
            this.value = '';
            this.listeners = [];
        }
        init() {
            if (this.initialized) { return this; }
            console.error = (...args) => {
                this.originalError.apply(console, args);
                this.value += this.format('ERROR', args);
                this.notifyListeners();
            };
            console.log = (...args) => {
                this.originalLog.apply(console, args);
                this.value += this.format('INFO', args);
                this.notifyListeners();
            };
            this.originalOnerror = window.onerror;
            window.onerror = (...args) => {
                console.error(args);
                if (typeof this.originalOnerror === 'function') {
                    this.originalOnerror(...args);
                }
            };
            this.initialized = true;
            return this;
        }
        destroy(clearValue = true) {
            if (this.initialized) {
                console.error = this.originalError;
                console.log = this.originalLog;
                window.onerror = this.originalOnerror;
                clearValue && (this.value = '');
                this.listeners = [];
                this.initialized = false;
            }
            return this;
        }
        format(level, args) {
            return `[${new Date(Date.now()).toLocaleString()}] [${level}] : `
                + args.map(arg => typeof arg === 'string' ? arg : JSON.stringify(arg)).join(' ') + '\n';
        }
        on(valueChangedCallback) {
            if (valueChangedCallback.toString().includes('console.log') 
                || valueChangedCallback.toString().includes('console.error')) {
                throw new Error('The callback function must not contain console.log or console.error to avoid infinite loops.');
            }
            this.listeners.push(() => valueChangedCallback(this.value));
        }
        notifyListeners() { this.listeners.forEach(listener => listener()); }
        clearValue() { this.value = ''; this.notifyListeners(); }
    }

    function initListener() {
        const _media = document.querySelector(mediaQueryStr);
        // 页面未加载
        if (!_media) {
            window.ede.episode_info && (window.ede.episode_info = null);
            return;
        }
        if (_media.getAttribute('ede_listening')) { return; }
        console.log('正在初始化Listener');
        _media.setAttribute('ede_listening', true);
        _media.addEventListener('play', loadDanmaku);
        console.log('Listener初始化完成');
    }

    function initUI() {
        // 已初始化
        if (document.getElementById(eleIds.danmakuCtr)) { return; }
        console.log('正在初始化UI');

        // ApiClient.isMinServerVersion("4.8.0.00"); 可以精确对比客户端指定版本小于当前版本,但此处暂时不需要
        if (parseFloat(ApiClient.serverVersion()) < 4.8) {
            mediaContainerQueryStr = 'div[data-type="video-osd"]';
            isVersionOld = true;
        }
        mediaContainerQueryStr += notHide;

        // 弹幕按钮父容器 div,延时判断,精确 dom query 时播放器 UI 小概率暂未渲染
        const mediaQueryStr = `${mediaContainerQueryStr} .videoOsdBottom-maincontrols .videoOsdBottom-buttons`;
        waitForElement(mediaQueryStr, (parent) => {
            // 在老客户端上存在右侧按钮,在右侧按钮前添加
            const rightButtons = parent.querySelector('.videoOsdBottom-buttons-right');
            const menubar = document.createElement('div');
            menubar.id = eleIds.danmakuCtr;
            if (!window.ede.episode_info) {
                menubar.style.opacity = 0.5;
            }
            if (rightButtons) {
                parent.insertBefore(menubar, rightButtons);
            } else {
                parent.append(menubar);
            }
            mediaBtnOpts.forEach(opt => {
                menubar.appendChild(embyButton(opt, opt.onClick));
            });
            console.log('UI初始化完成');
        }, 0);
    }

    async function getEmbyItemInfo() {
        return window.require(['playbackManager']).then((items) => items?.[0].currentItem());
    }

    async function fatchEmbyItemInfo(id) {
        return await ApiClient.getItem(ApiClient.getCurrentUserId(), id);
    }

    async function fetchSearchEpisodes(anime, episode) {
        if (!anime) { throw new Error('anime is required'); }
        const url = dandanplayAPI.searchEpisodes(anime, episode);
        const animaInfo = await fetch(url, {
            method: 'GET',
            headers: {
                'Accept-Encoding': 'gzip',
                Accept: 'application/json',
                'User-Agent': navigator.userAgent,
            },
        })
            .then((response) => response.json())
            .catch((error) => {
                console.log('查询失败:', error);
                return null;
            });
        console.log('查询成功', animaInfo);
        return animaInfo;
    }

    async function fetchComment(episodeId) {
        const url = dandanplayAPI.comment(episodeId, window.ede.chConvert);
        return fetch(url, {
            method: 'GET',
            headers: {
                'Accept-Encoding': 'gzip',
                Accept: 'application/json',
                'User-Agent': navigator.userAgent,
            },
        })
            .then((response) => response.json())
            .then((data) => {
                console.log('弹幕获取成功: ' + data.comments.length);
                return data.comments;
            })
            .catch((error) => {
                console.log('弹幕获取失败:', error);
                return null;
            });
    }

    async function fetchExtcomment(extUrl) {
        const url = dandanplayAPI.extcomment(extUrl);
        return fetch(url, {
            method: 'GET',
            headers: {
                'Accept-Encoding': 'gzip',
                Accept: 'application/json',
                'User-Agent': navigator.userAgent,
            },
        })
            .then((response) => response.json())
            .then((data) => {
                console.log('第三方url弹幕获取成功: ' + data.comments.length);
                return data.comments;
            })
            .catch((error) => {
                console.log('第三方url弹幕获取失败:', error);
                return null;
            });
    }

    async function fetchExtcommentActual(extUrl) {
        let extcomments = await fetchExtcomment(extUrl);
        if (extcomments.length === 0) {
            // 只重试一遍进行弹弹 play 服务器缓存覆盖加载触发
            extcomments = await fetchExtcomment(extUrl);
        }
        return extcomments;
    }

    async function getMapByEmbyItemInfo() {
        const item = await getEmbyItemInfo();
        if (!item) { return null; } // getEmbyItemInfo from playbackManager null, will next called
        let _id;
        let animeName;
        let animeId = -1;
        let episode;
        if (item.Type == 'Episode') {
            _id = item.SeasonId;
            animeName = item.SeriesName;
            episode = item.IndexNumber;
            let session = item.ParentIndexNumber;
            if (session != 1) {
                animeName += ' ' + session;
            }
        } else {
            _id = item.Id;
            animeName = item.Name;
            episode = 'movie';
        }
        let _id_key = '_anime_id_rel_' + _id;
        let _name_key = '_anime_name_rel_' + _id;
        let _episode_key = '_episode_id_rel_' + _id + '_' + episode;
        if (window.localStorage.getItem(_id_key)) {
            animeId = window.localStorage.getItem(_id_key);
        }
        if (window.localStorage.getItem(_name_key)) {
            animeName = window.localStorage.getItem(_name_key);
        }
        return {
            _id: _id,
            _id_key: _id_key,
            _name_key: _name_key,
            _episode_key: _episode_key,
            animeId: animeId,
            episode: episode, // this is episode number, not a index
            animeName: animeName,
            seriesOrMovieId: item.SeriesId || item.Id,
        };
    }

    async function getEpisodeInfo(is_auto = true) {
        const itemInfoMap = await getMapByEmbyItemInfo();
        if (!itemInfoMap) { return null; }
        const { _episode_key, animeId } = itemInfoMap;
        let { animeName, episode } = itemInfoMap;
        if (is_auto && window.localStorage.getItem(_episode_key)) {
            return JSON.parse(window.localStorage.getItem(_episode_key));
        }

        let animeOriginalTitle = null;
        let animaInfo = await fetchSearchEpisodes(animeName, is_auto ? episode : null);
        if (is_auto && animaInfo.animes.length == 0) {
            // from: https://github.com/Izumiko/jellyfin-danmaku/blob/jellyfin/ede.js#L886
            console.log(`标题名: ${animeName},自动匹配未查询到结果,将使用原标题名,重试一次`);
            const seriesOrMovieInfo = await ApiClient.getItem(ApiClient.getCurrentUserId(), itemInfoMap.seriesOrMovieId);
            if (seriesOrMovieInfo.OriginalTitle) {
                animeName = seriesOrMovieInfo.OriginalTitle;
                animaInfo = await fetchSearchEpisodes(animeName, is_auto ? episode : null);
                if (animaInfo.animes.length > 0) { console.log(`使用原标题名: ${animeName},自动匹配成功`); }
                animeOriginalTitle = animeName;
            }
        }
        if (animaInfo.animes.length == 0) {
            console.log(`弹幕查询无结果`);
            return null;
        }

        let selectAnime_id = 1;
        if (animeId != -1) {
            for (let index = 0; index < animaInfo.animes.length; index++) {
                if (animaInfo.animes[index].animeId == animeId) {
                    selectAnime_id = index + 1;
                }
            }
        }
        selectAnime_id = parseInt(selectAnime_id) - 1;
        episode = 0;
        const episodeInfo = {
            episodeId: animaInfo.animes[selectAnime_id].episodes[episode].episodeId,
            episodeTitle: animaInfo.animes[selectAnime_id].type == 'tvseries'
                ? animaInfo.animes[selectAnime_id].episodes[episode].episodeTitle
                : null,
            animeId: animaInfo.animes[selectAnime_id].animeId,
            animeTitle: animaInfo.animes[selectAnime_id].animeTitle,
            animeOriginalTitle,
        };
        localStorage.setItem(_episode_key, JSON.stringify(episodeInfo));
        return episodeInfo;
    }

    async function createDanmaku(comments) {
        if (!comments) { return; }
        if (window.ede.danmaku != null) {
            window.ede.danmaku.destroy();
            window.ede.danmaku = null;
        }
        const commentsParsed = danmakuParser(comments);
        window.ede.commentsParsed = commentsParsed;
        let _comments = danmakuFilter(commentsParsed);
        console.log('弹幕加载成功: ' + _comments.length);

        const _container = document.querySelector(mediaContainerQueryStr);
        const _media = document.querySelector(mediaQueryStr);
        if (!_media) { throw new Error('用户已退出视频播放'); }
        if (!isVersionOld) { _media.style.position = 'absolute'; }
        // from https://github.com/Izumiko/jellyfin-danmaku/blob/jellyfin/ede.js#L1104
        const wrapperTop = 0; // 播放器 UI 顶部阴影
        let wrapper = document.getElementById(eleIds.danmakuWrapper);
        wrapper && wrapper.remove();
        wrapper = document.createElement('div');
        wrapper.id = eleIds.danmakuWrapper;
        wrapper.style.position = 'fixed';
        wrapper.style.width = '100%';
        wrapper.style.height = `calc(${lsGetItem(lsKeys.heightRate.id) * 100}% - ${wrapperTop}px)`;
        // wrapper.style.opacity = lsGetItem(lsKeys.fontOpacity.id); // 弹幕整体透明度
        wrapper.style.top = wrapperTop + 'px';
        wrapper.style.pointerEvents = 'none';
        _container.prepend(wrapper);
        // 弹幕基准速度,这里可以根据屏幕尺寸再计算添加倍率,不过还是设备上手调比较简单
        let _speed = 144 * lsGetItem(lsKeys.speed.id);
        window.ede.danmaku = new Danmaku({
            container: wrapper,
            media: _media,
            comments: _comments,
            engine: lsGetItem(lsKeys.engine.id),
            speed: _speed,
        });
        lsGetItem(lsKeys.switch.id) ? window.ede.danmaku.show() : window.ede.danmaku.hide();
        if (window.ede.ob) {
            window.ede.ob.disconnect();
        }
        window.ede.ob = new ResizeObserver(() => {
            if (window.ede.danmaku) {
                console.log('Resizing');
                window.ede.danmaku.resize();
            }
        });
        window.ede.ob.observe(_container);
        // 自定义的 initH5VideoAdapter 下,解决暂停时暂停的弹幕再次加载会自动恢复问题
        if (!_media.src) {
            require(['playbackManager'], (playbackManager) => {
                if (playbackManager.getPlayerState().PlayState.IsPaused) {
                    _media.dispatchEvent(new Event('pause'));
                }
            });
        }
        // 设置弹窗内的弹幕信息
        buildCurrentDanmakuInfo(currentDanmakuInfoContainerId);
    }

    function loadDanmaku(loadType = LOAD_TYPE.CHECK) {
        if (window.ede.loading) {
            console.log('正在重新加载');
            return;
        }
        window.ede.loading = true;
        getEpisodeInfo(loadType !== LOAD_TYPE.SEARCH)
            .then((info) => {
                return new Promise((resolve, reject) => {
                    if (!info) {
                        if (loadType !== LOAD_TYPE.INIT) {
                            reject('播放器未完成加载');
                        } else {
                            reject(null);
                        }
                    }
                    if (
                        loadType !== LOAD_TYPE.SEARCH &&
                        loadType !== LOAD_TYPE.REFRESH &&
                        loadType !== LOAD_TYPE.RELOAD &&
                        window.ede.danmaku &&
                        window.ede.episode_info &&
                        window.ede.episode_info.episodeId == info.episodeId
                    ) {
                        reject('当前播放视频未变动');
                    } else {
                        window.ede.episode_info = info;
                        resolve(info.episodeId);
                    }
                });
            })
            .then(
                (episodeId) => {
                    if (episodeId) {
                        if (loadType === LOAD_TYPE.RELOAD && window.ede.danmuCache[episodeId]) {
                            createDanmaku(window.ede.danmuCache[episodeId])
                                .then(() => {
                                    console.log('弹幕就位');
                                })
                                .catch((err) => {
                                    console.log(err);
                                });
                        } else {
                            fetchComment(episodeId).then((comments) => {
                                window.ede.danmuCache[episodeId] = comments;
                                createDanmaku(comments)
                                    .then(() => {
                                        console.log('弹幕就位');
                                        // embyToast({ text: `弹幕就位,已获取 ${comments.length} 条弹幕` });
                                    })
                                    .catch((err) => {
                                        console.log(err);
                                    });
                            });
                        }
                    }
                },
                (msg) => {
                    if (msg) {
                        console.log(msg);
                    }
                },
            )
            .then(() => {
                window.ede.loading = false;
                const danmakuCtrEle = document.getElementById(eleIds.danmakuCtr);
                if (danmakuCtrEle && danmakuCtrEle.style.opacity !== '1') {
                    danmakuCtrEle.style.opacity = '1';
                }
            })
            .catch((err) => {
                console.log(err);
            });
    }

    function danmakuFilter(comments) {
        let _comments = [...comments];
        _comments = danmakuTypeFilter(_comments);
        _comments = danmakuSourceFilter(_comments);
        _comments = danmakuDensityLevelFilter(_comments);
        _comments = danmakuKeywordsFilter(_comments);
        return _comments;
    }

    /** 过滤弹幕类型 */
    function danmakuTypeFilter(comments) {
        let idArray = lsGetItem(lsKeys.typeFilter.id);
        // 彩色过滤,只留下默认的白色
        if (idArray.includes(danmakuTypeFilterOpts.onlyWhite.id)) {
            comments = comments.filter(c => '#ffffff' === c.style.color.toLowerCase().slice(0, 7));
            idArray.splice(idArray.indexOf(danmakuTypeFilterOpts.onlyWhite.id), 1);
        }
        // 过滤特定模式的弹幕
        if (idArray.length > 0) {
            comments = comments.filter(c => !idArray.includes(c.mode));
        }
        return comments;
    }

    /** 过滤弹幕来源平台 */
    function danmakuSourceFilter(comments) {
        return comments.filter(c => !(lsGetItem(lsKeys.sourceFilter.id).includes(c.source)));
    }

    /** 过滤弹幕密度等级,水平和垂直 */
    function danmakuDensityLevelFilter(comments) {
        let level = lsGetItem(lsKeys.filterLevel.id);
        if (level == 0) {
            return comments;
        }
        let limit = 9 - level * 2;
        let vertical_limit = 6;
        let arr_comments = [];
        let vertical_comments = [];
        for (let index = 0; index < comments.length; index++) {
            let element = comments[index];
            let i = Math.ceil(element.time);
            let i_v = Math.ceil(element.time / 3);
            if (!arr_comments[i]) {
                arr_comments[i] = [];
            }
            if (!vertical_comments[i_v]) {
                vertical_comments[i_v] = [];
            }
            // TODO: 屏蔽过滤
            if (vertical_comments[i_v].length < vertical_limit) {
                vertical_comments[i_v].push(element);
            } else {
                element.mode = 'rtl';
            }
            if (arr_comments[i].length < limit) {
                arr_comments[i].push(element);
            }
        }
        return arr_comments.flat();
    }

    /** 通过屏蔽关键词过滤弹幕 */
    function danmakuKeywordsFilter(comments) {
        if (!lsGetItem(lsKeys.filterKeywordsEnable.id)) { return comments; }
        const keywords = lsGetItem(lsKeys.filterKeywords.id)
            ?.split(/\r?\n/).map(k => k.trim()).filter(k => k.length > 0 && !k.startsWith('// '));
        if (keywords.length === 0) { return comments; }
        const cKeys = [ 'text', ...Object.keys(showSource) ];
        return comments.filter(comment =>
            !keywords.some(keyword => {
                try {
                    return cKeys.some(key => new RegExp(keyword).test(comment[key]));
                } catch (error) {
                    return cKeys.some(key => comment[key].includes(keyword));
                }
            })
        );
    }

    function danmakuParser($obj) {
        //const fontSize = Number(values[2]) || 25
        // 弹幕大小
        const fontSizeRate = lsGetItem(lsKeys.fontSizeRate.id);
        let fontSize = 25;
        const h3Ele = document.querySelector('.videoOsdTitle');
        if (h3Ele) {
            fontSize = parseFloat(getComputedStyle(h3Ele).fontSize.replace('px', '')) * fontSizeRate;
        } else {
            fontSize = Math.round(
                (window.screen.height > window.screen.width 
                    ? window.screen.width 
                    : window.screen.height / 1080) * 18 * fontSizeRate
            );
        }
        // 弹幕透明度
        const fontOpacity = Math.round(lsGetItem(lsKeys.fontOpacity.id) * 255).toString(16);
        // 时间轴偏移秒数
        const timelineOffset = lsGetItem(lsKeys.timelineOffset.id);
        const sourceUidReg = /\[(.*)\](.*)/;
        const showSourceIds = lsGetItem(lsKeys.showSource.id);
        //const $xml = new DOMParser().parseFromString(string, 'text/xml')
        return $obj
            .map(($comment) => {
                const p = $comment.p;
                //if (p === null || $comment.childNodes[0] === undefined) return null;
                const values = p.split(',');
                const mode = { 6: 'ltr', 1: 'rtl', 5: 'top', 4: 'bottom' }[values[1]];
                if (!mode) return null;
                // 弹幕颜色+透明度
                const color = `000000${Number(values[2]).toString(16)}${fontOpacity}`.slice(-8);
                const cmt = {
                    text: $comment.m,
                    mode,
                    time: values[0] * 1 + timelineOffset,
                    style: {
                        fontSize: `${fontSize}px`,
                        color: `#${color}`,
                        textShadow:
                            color === '00000' ? '-1px -1px #fff, -1px 1px #fff, 1px -1px #fff, 1px 1px #fff' : '-1px -1px #000, -1px 1px #000, 1px -1px #000, 1px 1px #000',

                        font: `${fontSize}px sans-serif`,
                        fillStyle: `#${color}`,
                        strokeStyle: color === '000000' ? `#ffffff${fontOpacity}` : `#000000${fontOpacity}`,
                        lineWidth: 2.0,
                    },
                    [showSource.cid.id]: $comment.cid,
                    [showSource.source.id]: values[3].match(sourceUidReg)?.[1] || danmakuSource.DanDanPlay.id,
                    [showSource.originalUserId.id]: values[3].match(sourceUidReg)?.[2] || values[3],
                };
                if (showSourceIds.length > 0) {
                    cmt.originalText = cmt.text;
                    cmt.text += showSourceIds.map(id => id === showSource.source.id ? `,[${cmt[id]}]` : ',' + cmt[id]).join('');
                }
                cmt.cuid = cmt[showSource.cid.id] + ',' + cmt[showSource.originalUserId.id];
                return cmt;
            })
            .filter((x) => x)
            .sort((a, b) => a.time - b.time);
    }

    function createDialog() {
        const html = `<div id="${eleIds.dialogContainer}"></div>`;
        embyDialog({ html, buttons: [{ name: '关闭' }] });
        waitForElement('#' + eleIds.dialogContainer, afterEmbyDialogCreated);
    }

    async function afterEmbyDialogCreated(dialogContainer) {
        require(["css!modules/emby-elements/emby-textarea/emby-textarea.css"
            , "css!modules/emby-elements/emby-select/emby-select.css"]);
        const itemInfoMap = await getMapByEmbyItemInfo();
        window.ede.searchDanmakuOpts = {
            _id_key: itemInfoMap._id_key,
            _name_key: itemInfoMap._name_key,
            _episode_key: itemInfoMap._episode_key,
            animeId: itemInfoMap.animeId,
            animeName: itemInfoMap.animeName,
            seriesOrMovieId: itemInfoMap.seriesOrMovieId,
            episode: (parseInt(itemInfoMap.episode) || 1) - 1, // convert to index
            animes: [],
        }
        let formDialogHeader = document.querySelector('.formDialogHeader');
        const formDialogFooter = document.querySelector('.formDialogFooter');
        formDialogHeader = formDialogHeader || dialogContainer;
        const tabsMenuContainer = document.createElement('div');
        tabsMenuContainer.className = embyTabsMenuClass;
        tabsMenuContainer.appendChild(embyTabs(danmakuTabOpts, danmakuTabOpts[0].id, 'id', 'name', (value) => {
            danmakuTabOpts.forEach(obj => {
                const elem = document.getElementById(obj.id);
                if (elem) { elem.hidden = obj.id !== value.id; }
            });
        }));
        formDialogHeader.appendChild(tabsMenuContainer);
        formDialogHeader.style = 'width: 100%; padding: 0; height: auto;';

        danmakuTabOpts.forEach((tab, index) => {
            if (tab.hidden) { return; }
            const tabContainer = document.createElement('div');
            tabContainer.id = tab.id;
            tabContainer.style.textAlign = 'left';
            tabContainer.hidden = index != 0;
            dialogContainer.appendChild(tabContainer);
            tab.buildMethod(tab.id);
        });
        if (formDialogFooter) {
            formDialogFooter.style.padding = '0.3em';
        }
    }

    function buildDanmakuSetting(containerId) {
        const container = document.getElementById(containerId);
        let template =  `
            <div style="display: flex; justify-content: center;">
                <div>
                    <div id="${eleIds.danmakuSwitchDiv}" style="margin-bottom: 0.2em;">
                        <label class="${embyLabelClass}">${lsKeys.switch.name} </label>
                    </div>
                    <div id="${eleIds.danmakuChConverDiv}" style="margin-bottom: 0.2em;">
                        <label class="${embyLabelClass}">${lsKeys.chConvert.name}: </label>
                    </div>
                    <div id="${eleIds.danmakuEngineDiv}" style="margin-bottom: 0.2em;">
                        <label class="${embyLabelClass}">${lsKeys.engine.name}: </label>
                    </div>
                    <label class="${embyLabelClass}">弹幕样式: </label>
                    <div style="${embySliderStyle}">
                        <label class="${embyLabelClass}" style="width:4em;">${lsKeys.fontSizeRate.name}: </label>
                        <div id="${eleIds.danmakuSizeDiv}" style="width: 15.5em; text-align: center;"></div>
                        <label id="${eleIds.danmakuSizeLabel}" style="width:4em;"></label>
                    </div>
                    <div style="${embySliderStyle}">
                        <label class="${embyLabelClass}" style="width:4em;">${lsKeys.fontOpacity.name}: </label>
                        <div id="${eleIds.danmakuOpacityDiv}" style="width: 15.5em; text-align: center;"></div>
                        <label id="${eleIds.danmakuOpacityLabel}" style="width:4em;"></label>
                    </div>
                    <div style="${embySliderStyle}">
                        <label class="${embyLabelClass}" style="width:4em;">${lsKeys.speed.name}: </label>
                        <div id="${eleIds.danmakuSpeedDiv}" style="width: 15.5em; text-align: center;"></div>
                        <label id="${eleIds.danmakuSpeedLabel}" style="width:4em;"></label>
                    </div>
                    <div style="${embySliderStyle}">
                        <label class="${embyLabelClass}" style="width:4em;">${lsKeys.timelineOffset.name}: </label>
                        <div id="${eleIds.timelineOffsetDiv}" style="width: 15.5em; text-align: center;"></div>
                        <label id="${eleIds.timelineOffsetLabel}" style="width:4em;"></label>
                    </div>
                    <div id="${eleIds.settingsCtrl}" style="margin: 0.6em 0;"></div>
                    <textarea id="${eleIds.settingsText}" style="display: none;resize: vertical;width: 100%" rows="20" 
                        is="emby-textarea" class="txtOverview emby-textarea"></textarea>
                </div>
            </div>
        `;
        container.innerHTML = template.trim();

        container.querySelector('#' + eleIds.danmakuSwitchDiv).prepend(
            embyButton({ id: eleIds.danmakuSwitch, label: '弹幕开关'
                , iconKey: lsGetItem(lsKeys.switch.id) ? iconKeys.switch_on : iconKeys.switch_off
                , style: (lsGetItem(lsKeys.switch.id) ? 'color:#52b54b;' : '') + 'font-size:1.5em;padding:0;' }
                // , style: lsGetItem(lsKeys.switch.id) ? 'color:#52b54b;font-size:1.5em;padding:0;': 'font-size:1.5em;padding:0;'}
                , doDanmakuSwitch)
        );
        container.querySelector('#' + eleIds.danmakuChConverDiv).appendChild(
            embyTabs(danmakuChConverOpts, window.ede.chConvert, 'id', 'name', doDanmakuChConverChange)
        );
        container.querySelector('#' + eleIds.danmakuEngineDiv).appendChild(
            embyTabs(danmakuEngineOpts, lsGetItem(lsKeys.engine.id), 'id', 'name', doDanmakuEngineSelect)
        );
        // 滑块
        const fontSizeRate = lsGetItem(lsKeys.fontSizeRate.id);
        const fontOpacity = lsGetItem(lsKeys.fontOpacity.id);
        const danmakuSpeed = lsGetItem(lsKeys.speed.id);
        const sizeSlider = embySlider({ labelId: eleIds.danmakuSizeLabel, key: lsKeys.fontSizeRate.id }
            , { value: fontSizeRate }, onDanmakuStyleChange, onDanmakuStyleChangeLabel);
        const alphaSlider = embySlider({ labelId: eleIds.danmakuOpacityLabel, key: lsKeys.fontOpacity.id }
            , { max: 1, value: fontOpacity }, onDanmakuStyleChange, onDanmakuStyleChangeLabel);
        const speedSlider = embySlider({ labelId: eleIds.danmakuSpeedLabel, key: lsKeys.speed.id }
            , { value: danmakuSpeed }, onDanmakuStyleChange, onDanmakuStyleChangeLabel);
        container.querySelector('#' + eleIds.danmakuSizeDiv).appendChild(sizeSlider);
        container.querySelector('#' + eleIds.danmakuOpacityDiv).appendChild(alphaSlider);
        container.querySelector('#' + eleIds.danmakuSpeedDiv).appendChild(speedSlider);
        document.getElementById(eleIds.danmakuSizeLabel).innerText = fontSizeRate;
        document.getElementById(eleIds.danmakuOpacityLabel).innerText = fontOpacity;
        document.getElementById(eleIds.danmakuSpeedLabel).innerText = danmakuSpeed;
        // 弹幕时间轴偏移秒数
        const btnContainer = container.querySelector('#' + eleIds.timelineOffsetDiv);
        const timelineOffsetOpts = { labelId: eleIds.timelineOffsetLabel, key: lsKeys.timelineOffset.id };
        onDanmakuStyleChangeLabel(lsGetItem(lsKeys.timelineOffset.id), timelineOffsetOpts);
        timelineOffsetBtns.forEach(btn => {
            btnContainer.appendChild(embyButton(btn, (e) => {
                if (e.target) {
                    let oldValue = lsGetItem(lsKeys.timelineOffset.id);
                    let newValue = oldValue + (parseFloat(e.target.getAttribute('valueOffset')) || 0);
                    // 如果 offset 为 0,则 newValue 应该设置为 0
                    if (newValue === oldValue) { newValue = 0; }
                    onDanmakuStyleChange(newValue, timelineOffsetOpts);
                }
            }));
        });
        // 配置 JSON 导入,导出
        buildSettingsBackup(container);
    }

    function buildSettingsBackup(container) {
        const settingsCtrlEle = container.querySelector('#' + eleIds.settingsCtrl);
        settingsCtrlEle.appendChild(
            embyButton({ label: '配置', iconKey: iconKeys.more }, (e) => {
                const checked = !e.target.checked;
                e.target.checked = checked;
                e.target.title = checked ? '关闭' : '配置';
                e.target.firstChild.innerHTML = checked ? iconKeys.close : iconKeys.more;
                const settingsTextEle = document.getElementById(eleIds.settingsText);
                settingsTextEle.style.display = checked ? '' : 'none';
                if (checked) { settingsTextEle.value = getSettingsJson(2); }
                [eleIds.settingReloadBtn, eleIds.settingsImportBtn].forEach(id => {
                    document.getElementById(id).style.display = checked ? '' : 'none';
                });
            })
        );
        settingsCtrlEle.appendChild(
            embyButton({ id: eleIds.settingReloadBtn, label: '刷新', iconKey: iconKeys.refresh, style: 'display: none;' }
                , () => document.getElementById(eleIds.settingsText).value = getSettingsJson(2))
        );
        settingsCtrlEle.appendChild(
            embyButton({ id: eleIds.settingsImportBtn, label: '应用', iconKey: iconKeys.done, style: 'display: none;' }, () => {
                // const settings = JSON.parse(document.getElementById(eleIds.settingsText).value);
                // lsMultiSet(Object.fromEntries(Object.entries(settings).map(([key, valueObj]) => [key, valueObj.value])));
                lsMultiSet(JSON.parse(document.getElementById(eleIds.settingsText).value));
                loadDanmaku(LOAD_TYPE.INIT);
                closeEmbyDialog();
            })
        );
    }

    function buildSearchEpisode(containerId) {
        const container = document.getElementById(containerId);
        const comments = window.ede.danmuCache[window.ede.episode_info?.episodeId] ?? [];
        let template = `
            <div>
                <div>
                    <label class="${embyLabelClass}">标题: </label>
                    <div style="display: flex;" id="${eleIds.danmakuSearchNameDiv}"></div>
                </div>
                <div id="${eleIds.danmakuEpisodeFlag}" hidden>
                    <div style="display: flex;">
                        <div style="width: 80%;">
                            <label class="${embyLabelClass}">媒体名: </label>
                            <div id="${eleIds.danmakuAnimeDiv}" class="${embySelectWrapperClass}"></div>
                            <label class="${embyLabelClass}">分集名: </label>
                            <div style="display: flex;">
                                <div id="${eleIds.danmakuEpisodeNumDiv}" style="max-width: 90%;" class="${embySelectWrapperClass}"></div>
                                <div id="${eleIds.danmakuEpisodeLoad}"></div>
                            </div>
                        </div>
                        <img id="${eleIds.searchImg}" style="width: 20%;height: 100%;margin: 2%;"
                            loading="lazy" decoding="async" draggable="false" class="coveredImage-noScale"></img>
                        </div>
                    </div>
                <div>
                    <label class="${embyLabelClass}" id="${eleIds.danmakuRemark}"></label>
                </div>
                <div>
                    <h3>匹配源</h3>
                    <div>
                        <div id="${eleIds.currentMatchedDiv}">
                            <label class="${embyLabelClass}">弹弹play总量: ${comments.length}</label>
                        </div>
                        <label class="${embyLabelClass}">弹弹play附加第三方url: </label>
                    </div>
                    <div id="${eleIds.extUrlsDiv}"></div>
                </div>
                <div>
                    <h3>附加弹幕</h3>
                    <label class="${embyLabelClass}">弹弹play支持解析的第三方url(如A/B/C站): </label>
                    <div style="display: flex;" id="${eleIds.extConmentSearchDiv}"></div>
                </div>
            </div>
        `;
        container.innerHTML = template.trim();
        const searchNameDiv = container.querySelector('#' + eleIds.danmakuSearchNameDiv);
        searchNameDiv.appendChild(embyInput({ id: eleIds.danmakuSearchName, value: window.ede.searchDanmakuOpts.animeName, type: 'search' }
            , doDanmakuSearchEpisode));
        searchNameDiv.appendChild(embyButton({ id: eleIds.danmakuSearchEpisode, label: '搜索', iconKey: iconKeys.search}
            , doDanmakuSearchEpisode));
        searchNameDiv.appendChild(embyButton({ label: '切换[原]标题', iconKey: iconKeys.text_format }, doSearchTitleSwtich));
        container.querySelector('#' + eleIds.danmakuEpisodeLoad).appendChild(
            embyButton({ id: eleIds.danmakuSwitchEpisode, label: '加载弹幕', iconKey: iconKeys.done }, doDanmakuSwitchEpisode)
        );
        buildExtConment(container, comments);
    }

    function buildExtConment(container, comments) {
        const extConmentSearchDiv = container.querySelector('#' + eleIds.extConmentSearchDiv);
        extConmentSearchDiv.appendChild(embyInput({ type: 'search', placeholder: 'http(s)://' }, async (e) => {
            const extUrl = e.target.value.trim();
            if (!extUrl.startsWith('http')) { return embyToast({ text: '输入的url错误!' }); }
            let extcomments = window.ede.extConmentCache[extUrl];
            if (!extcomments) {
                extcomments = await fetchExtcommentActual(extUrl);
                extcomments.map(c => c.fromUrl = extUrl);
                window.ede.extConmentCache[extUrl] = extcomments;
            }
            let allComments = comments.concat(...Object.values(window.ede.extConmentCache));
            createDanmaku(allComments)
            .then(() => {
                const beforeLength = window.ede.commentsParsed.length - extcomments.length;
                embyToast({ text: `此次附加总量: ${extcomments.length}, 附加前总量: ${beforeLength}, 附加后总量: ${allComments.length}` });
                console.log(`附加弹幕就位, 附加前总量: ${beforeLength}`);
                const currentMatchedDiv = container.querySelector('#' + eleIds.currentMatchedDiv);
                if (comments && !currentMatchedDiv.querySelector('button')) {
                    currentMatchedDiv.prepend(
                        embyButton({ label: '清空此加载', iconKey: iconKeys.close }, (e) => {
                            const xChecked = !e.target.xChecked;
                            allComments = (xChecked ? [] : comments).concat(...Object.values(window.ede.extConmentCache));
                            if (allComments.length > 0) {
                                e.target.xChecked = xChecked;
                                e.target.title = xChecked ? '还原' : '清空此加载';
                                e.target.firstChild.innerHTML = xChecked ? iconKeys.refresh : iconKeys.close;
                                createDanmaku(allComments);
                            }
                            // 不允许清空所有弹幕,历史遗留将导致多处报错
                        })
                    );
                }
                const extUrlsDiv = container.querySelector('#' + eleIds.extUrlsDiv);
                extUrlsDiv.innerHTML = '';
                Object.entries(window.ede.extConmentCache).map(([key, val]) => {
                    const extUrlDiv = document.createElement('div');
                    extUrlDiv.append(embyButton({ label: '清空此加载', iconKey: iconKeys.close }, (e) => {
                        delete window.ede.extConmentCache[key];
                        e.target.parentNode.remove();
                        if (Object.keys(window.ede.extConmentCache).length === 0) {
                            const currentMatchedClearBtn = currentMatchedDiv.querySelector('button');
                            if (currentMatchedClearBtn) {
                                currentMatchedClearBtn.remove();
                                if (currentMatchedClearBtn.firstChild.textContent === iconKeys.refresh) {
                                    currentMatchedClearBtn.click();
                                }
                            }
                        }
                        createDanmaku(allComments.filter(c => c.fromUrl !== key));
                    }));
                    extUrlDiv.append(embyALink(key, key), document.createTextNode(` 总量: ${val.length}`));
                    extUrlsDiv.append(extUrlDiv);
                });
            })
            .catch(err => console.log(err));
        }));
    }

    function buildCurrentDanmakuInfo(containerId) {
        const container = document.getElementById(containerId);
        if (!container || !window.ede.episode_info) { return; }
        const { episodeTitle, animeId, animeTitle } = window.ede.episode_info;
        const loadSum = window.ede.danmaku?.comments.length ?? 0;
        const downloadSum = window.ede.commentsParsed.length;
        let template = `
            <div style="display: flex;">
                ${!animeId || animeId === -1 ? '' :
                `<img src="${dandanplayAPI.posterImg(animeId)}" style="width: 20%;height: 100%;margin-right: 2%;" 
                    loading="lazy" decoding="async" draggable="false" class="coveredImage-noScale"></img>`}
                <div>
                    <div>
                        <label class="${embyLabelClass}">媒体名: </label>
                        <div class="${embyFieldDescClass}">${animeTitle}</div>
                    </div>
                    ${!episodeTitle ? '' :
                    `<div>
                        <label class="${embyLabelClass}">分集名: </label>
                        <div class="${embyFieldDescClass}">${episodeTitle}</div>
                    </div>`}
                    <div>
                        <label class="${embyLabelClass}">其它信息: </label>
                        <div class="${embyFieldDescClass}">
                            获取总数: ${downloadSum}, 
                            加载总数: ${loadSum}, 
                            被过滤数: ${downloadSum - loadSum}
                        </div>
                    </div>
                </div>
            </div>
            <div style="margin-top: 2%;">
                <label class="${embyLabelClass}">${lsKeys.danmuList.name}: </label>
                <div id="${eleIds.danmuListDiv}" style="margin: 1% 0;"></div>
                <textarea id="${eleIds.danmuListText}" readOnly style="display: none;resize: vertical;width: 100%" rows="8" 
                    is="emby-textarea" class="txtOverview emby-textarea"></textarea>
            </div>
        `;
        container.innerHTML = template.trim();

        container.querySelector('#' + eleIds.danmuListDiv).appendChild(
            embyTabs(
                danmuListOpts.concat(
                    Object.values(window.ede.extConmentCache).map((value, index) => {
                        return { id: `ext${index + 1}`, name: `附加${index + 1}`, onChange: () => danmakuParser(value) };
                    })
                ), lsKeys.danmuList.defaultValue, 'id', 'name', doDanmuListOptsChange
            )
        );
    }

    function buildDanmakuFilter(containerId) {
        const container = document.getElementById(containerId);
        let template = `
            <div>
                <div id="${eleIds.danmakuTypeFilterDiv}" style="margin-bottom: 0.2em;">
                    <label class="${embyLabelClass}">${lsKeys.typeFilter.name}: </label>
                </div>
                <div id="${eleIds.danmakuSourceFilterDiv}">
                    <label class="${embyLabelClass}">${lsKeys.sourceFilter.name}: </label>
                </div>
                <div id="${eleIds.danmakuShowSourceDiv}">
                    <label class="${embyLabelClass}">${lsKeys.showSource.name}: </label>
                </div>
                <div id="${eleIds.danmakuFilterLevelDiv}">
                    <label class="${embyLabelClass}">${lsKeys.filterLevel.name}: </label>
                </div>
                <div id="${eleIds.danmakuHeightRateDiv}">
                    <label class="${embyLabelClass}">${lsKeys.heightRate.name}: </label>
                </div>
                <div id="${eleIds.filterKeywordsDiv}" style="margin-bottom: 0.2em;">
                    <label class="${embyLabelClass}">${lsKeys.filterKeywords.name}: </label>
                </div>
            </div>
        `;
        container.innerHTML = template.trim();

        container.querySelector('#' + eleIds.danmakuTypeFilterDiv).appendChild(
            embyCheckboxList(null, eleIds.danmakuTypeFilterSelectName
                , lsGetItem(lsKeys.typeFilter.id), Object.values(danmakuTypeFilterOpts), doDanmakuTypeFilterSelect)
        );
        container.querySelector('#' + eleIds.danmakuSourceFilterDiv).appendChild(
            embyCheckboxList(null, eleIds.danmakuSourceFilterSelectName
                , lsGetItem(lsKeys.sourceFilter.id), Object.values(danmakuSource), doDanmakuSourceFilterSelect)
        );
        container.querySelector('#' + eleIds.danmakuShowSourceDiv).appendChild(
            embyCheckboxList(null, eleIds.danmakuShowSourceSelectName
                , lsGetItem(lsKeys.showSource.id), Object.values(showSource), doDanmakuShowSourceSelect)
        );
        container.querySelector('#' + eleIds.danmakuFilterLevelDiv).appendChild(
            embyTabs(danmakuFilterLevelOpts, lsGetItem(lsKeys.filterLevel.id), 'id', 'name', (value) => {
                if (lsCheckSet(lsKeys.filterLevel.id, parseInt(value.id))) { loadDanmaku(LOAD_TYPE.RELOAD); }
            })
        );
        container.querySelector('#' + eleIds.danmakuHeightRateDiv).appendChild(
            embyTabs(danmakuHeightRateOpts, lsGetItem(lsKeys.heightRate.id) , 'id', 'name', (value) => {
                if (lsCheckSet(lsKeys.heightRate.id, value.id)) { loadDanmaku(LOAD_TYPE.RELOAD); }
            })
        );
        // 屏蔽关键词
        const keywordsContainer = container.querySelector('#' + eleIds.filterKeywordsDiv);
        const keywordsEnableDiv = keywordsContainer.appendChild(document.createElement('div'));
        const keywordsBtn = embyButton({ label: '加载关键词过滤', iconKey: iconKeys.done_disabled }, doDanmakuFilterKeywordsBtnClick);
        keywordsBtn.disabled = true;
        keywordsEnableDiv.setAttribute('style', 'display: flex; justify-content: space-between; align-items: center; width: 100%;');
        keywordsEnableDiv.appendChild(
            embyCheckbox({ id: eleIds.filterKeywordsEnableId, label: lsKeys.filterKeywordsEnable.name.replace(lsKeys.filterKeywords.name, '') }
                , lsGetItem(lsKeys.filterKeywordsEnable.id), (flag) => updateFilterKeywordsBtn(keywordsBtn, flag
                    , document.getElementById(eleIds.filterKeywordsId).value.trim()))
        );
        keywordsEnableDiv.appendChild(document.createElement('div')).appendChild(keywordsBtn);
        keywordsContainer.appendChild(document.createElement('div')).appendChild(
            embyTextarea({id: eleIds.filterKeywordsId, value: lsGetItem(lsKeys.filterKeywords.id)
                , style: 'width: 100%;margin-top: 0.2em;', rows: 8}, (event) => updateFilterKeywordsBtn(keywordsBtn
                , document.getElementById(eleIds.filterKeywordsEnableId).checked, event.target.value.trim()))
        );
        const label = document.createElement('label');
        label.innerText = `关键词/正则匹配过滤,支持过滤[正文,${Object.values(showSource).map(o => o.name).join()}],多个表达式用换行分隔`;
        label.className = embyFieldDescClass;
        keywordsContainer.appendChild(document.createElement('div')).appendChild(label);
    }

    function buildAbout(containerId) {
        const container = document.getElementById(containerId);
        if (!container) { return; }
        let licenseHtml = '';
        Object.entries(openSouceLicense).map(([key, val]) => {
            licenseHtml += embyALink([key, val.name, val.version, val.license].join(':'), val.url).outerHTML;
        });
        const template = `
            <div id="${eleIds.consoleLogCtrl}"></div>
            <textarea id="${eleIds.consoleLogText}" readOnly style="resize: vertical;width: 100%;margin-top: 0.6em;" 
                rows="14" is="emby-textarea" class="txtOverview emby-textarea"></textarea>
            <div class="${embyFieldDescClass}">注意开启后原本控制台中调用方信息将被覆盖,不使用请保持关闭状态</div>
            <div>
                <h3>开发者选项</h3>
                <label class="${embyLabelClass}">调试开关(不持久化,自行开关): </label>
                <div id="${eleIds.debugCheckbox}"></div>
                <label class="${embyLabelClass}">调试按钮: </label>
                <div id="${eleIds.debugButton}"></div>
            </div>
            <div>
                <h3>开放源代码许可</h3>
                <div style="display: flex; flex-direction: column;">
                    ${licenseHtml}
                </div>
            </div>
        `;
        container.innerHTML = template.trim();
        buildConsoleLog(container);
        buildDebugCheckbox(container);
        buildDebugButton(container);
    }

    function buildConsoleLog(container) {
        const consoleLogEnable = lsGetItem(lsKeys.consoleLogEnable.id);
        const consoleLogTextEle = container.querySelector('#' + eleIds.consoleLogText);
        consoleLogTextEle.style.display = consoleLogEnable ? '' : 'none';
        if (consoleLogEnable) { doConsoleLogChange(consoleLogEnable); }
        const consoleLogCtrlEle = container.querySelector('#' + eleIds.consoleLogCtrl);
        consoleLogCtrlEle.appendChild(embyCheckbox({ label: lsKeys.consoleLogEnable.name }, consoleLogEnable, doConsoleLogChange));
        consoleLogCtrlEle.appendChild(
            embyButton({ label: '清除', iconKey: iconKeys.block }
                , () => { consoleLogTextEle.value = ''; window.ede.appLogAspect.value = ''; })
        );
    }

    function buildDebugCheckbox(container) {
        const debugWrapper = container.querySelector('#' + eleIds.debugCheckbox);
        // 尽量接近浏览器控制台选定元素背景色
        const highlightColor  = 'rgba(115, 160, 255, 0.3)';
        debugWrapper.appendChild(embyCheckbox({ label: '弹幕容器边界' }, false, (checked) => {
            const wrapper = document.getElementById(eleIds.danmakuWrapper);
            wrapper.style.backgroundColor = checked ? highlightColor : '';
            if (!checked) { return; }
            console.log(`弹幕容器(#${eleIds.danmakuWrapper})宽高像素:`, wrapper.offsetWidth, wrapper.offsetHeight);
            const stage = wrapper.firstChild;
            console.log(`实际舞台(${stage.tagName})宽高像素:`, stage.offsetWidth, stage.offsetHeight);
        }));
        debugWrapper.appendChild(embyCheckbox({ label: '按钮容器边界' }, false, (checked) => {
            const wrapper = document.getElementById(eleIds.danmakuCtr);
            wrapper.style.backgroundColor = checked ? highlightColor : '';
            if (!checked) { return; }
            console.log(`按钮容器(#${eleIds.danmakuCtr})宽高像素:`, wrapper.offsetWidth, wrapper.offsetHeight);
        }));
    }

    function buildDebugButton(container) {
        const debugWrapper = container.querySelector('#' + eleIds.debugButton);
        debugWrapper.appendChild(embyButton({ label: '打印视频加载方' }, () => {
            const _media = document.querySelector(mediaQueryStr);
            if (_media.src) {
                console.log('视频加载方为 Web 端 <video> 标签:', _media.parentNode.outerHTML);
            } else {
                console.log('当前 <video> 标签为虚拟适配器:', _media.outerHTML);
                const _embed = document.querySelector('embed');
                if (_embed) {
                    console.log('视频加载方为 <embed> 标签占位的 Native 播放器:', _embed.parentNode.outerHTML);
                } else {
                    console.log('视频加载方为无占位标签的 Native 播放器,无信息');
                }
            }
        }));
    }
    
    function doDanmakuSwitch() {
        console.log('切换弹幕开关');
        const flag = !lsGetItem(lsKeys.switch.id);
        flag ? window.ede.danmaku.show() : window.ede.danmaku.hide();
        document.getElementById(eleIds.danmakuSwitchBtn).firstChild.innerHTML = flag ? iconKeys.comment : iconKeys.comments_disabled;
        const switchElement = document.getElementById(eleIds.danmakuSwitch);
        if (switchElement) {
            switchElement.firstChild.innerHTML = flag ? iconKeys.switch_on : iconKeys.switch_off;
            switchElement.style.color = flag ? '#52b54b' : '';
        }
        lsSetItem(lsKeys.switch.id, flag);
    }

    async function doDanmakuSearchEpisode() {
        let embySearch = document.getElementById(eleIds.danmakuSearchName);
        if (!embySearch) { return; }
        let searchName = embySearch.value
        const danmakuRemarkEle = document.getElementById(eleIds.danmakuRemark);
        danmakuRemarkEle.innerText = searchName ? '' : '请填写标题';
        const spinnerEle = document.querySelector(".mdl-spinner");
        spinnerEle.classList.remove('hide');
        
        const animaInfo = await fetchSearchEpisodes(searchName);
        spinnerEle.classList.add('hide');
        if (!animaInfo || animaInfo.animes.length < 1) {
            danmakuRemarkEle.innerText = '搜索结果为空';
            document.getElementById(eleIds.danmakuSwitchEpisode).disabled = true;
            document.getElementById(eleIds.danmakuEpisodeFlag).hidden = true;
            return;
        } else {
            danmakuRemarkEle.innerText = '';
        }
        const danmakuAnimeDiv = document.getElementById(eleIds.danmakuAnimeDiv);
        const danmakuEpisodeNumDiv = document.getElementById(eleIds.danmakuEpisodeNumDiv);
        danmakuAnimeDiv.innerHTML = '';
        danmakuEpisodeNumDiv.innerHTML = '';
        const animes = animaInfo.animes;
        window.ede.searchDanmakuOpts.animes = animes;

        let selectAnimeIdx = animes.findIndex(anime => anime.animeId == window.ede.searchDanmakuOpts.animeId);
        selectAnimeIdx = selectAnimeIdx !== -1 ? selectAnimeIdx : 0;
        const animeSelect = embySelect({ id: eleIds.danmakuAnimeSelect, label: '剧集: ', style: 'width: auto;max-width: 100%;' }
            , selectAnimeIdx, animes, 'animeId', opt => `${opt.animeTitle} 类型：${opt.typeDescription}`, doDanmakuAnimeSelect);
        danmakuAnimeDiv.appendChild(animeSelect);
        const episodeNumSelect = embySelect({ id: eleIds.danmakuEpisodeNumSelect, label: '集数: ', style: 'width: auto;max-width: 100%;' }
            , window.ede.searchDanmakuOpts.episode, animes[selectAnimeIdx].episodes, 'episodeId', 'episodeTitle');
        danmakuEpisodeNumDiv.appendChild(episodeNumSelect);
        document.getElementById(eleIds.danmakuEpisodeFlag).hidden = false;
        document.getElementById(eleIds.danmakuSwitchEpisode).disabled = false;
        document.getElementById(eleIds.searchImg).src = dandanplayAPI.posterImg(animes[selectAnimeIdx].animeId);
    }

    function doSearchTitleSwtich(e) {
        const searchInputEle = document.getElementById(eleIds.danmakuSearchName);
        const attrKey = 'isOriginalTitle';
        if ('1' === e.target.getAttribute(attrKey)) {
            e.target.setAttribute(attrKey, '0');
            return searchInputEle.value = window.ede.searchDanmakuOpts.animeName;
        }
        const { _episode_key, seriesOrMovieId } = window.ede.searchDanmakuOpts;
        const episode_info = JSON.parse(localStorage.getItem(_episode_key));
        const { animeOriginalTitle } = episode_info; 
        if (animeOriginalTitle) {
            e.target.setAttribute(attrKey, '1');
            return searchInputEle.value = animeOriginalTitle;
        }
        ApiClient.getItem(ApiClient.getCurrentUserId(), seriesOrMovieId).then(item => {
            if (item.OriginalTitle) {
                e.target.setAttribute(attrKey, '1');
                searchInputEle.value = item.OriginalTitle;
                episode_info.animeOriginalTitle = item.OriginalTitle;
                localStorage.setItem(_episode_key, JSON.stringify(episode_info));
                window.ede.episode_info.animeOriginalTitle = item.OriginalTitle;
            }
        });
    }

    function doDanmakuAnimeSelect(value, index, option) {
        const numDiv = document.getElementById(eleIds.danmakuEpisodeNumDiv);
        numDiv.innerHTML = '';
        const anime = window.ede.searchDanmakuOpts.animes[index];
        const episodeNumSelect = embySelect({ id: eleIds.danmakuEpisodeNumSelect, label: '集数: ' }, index
            , anime.episodes, 'episodeId', 'episodeTitle');
        episodeNumSelect.style.maxWidth = '100%';
        numDiv.appendChild(episodeNumSelect);
        document.getElementById(eleIds.searchImg).src = dandanplayAPI.posterImg(anime.animeId);
    }

    function doDanmakuSwitchEpisode() {
        const animeSelect = document.getElementById(eleIds.danmakuAnimeSelect);
        const episodeNumSelect = document.getElementById(eleIds.danmakuEpisodeNumSelect);
        const anime = window.ede.searchDanmakuOpts.animes[animeSelect.selectedIndex];

        const episodeInfo = {
            episodeId: episodeNumSelect.value,
            episodeTitle: anime.type == 'tvseries' 
                ?  episodeNumSelect.options[episodeNumSelect.selectedIndex].text
                : null,
            animeId: anime.animeId,
            animeTitle: anime.animeTitle,
        }
        localStorage.setItem(window.ede.searchDanmakuOpts._episode_key, JSON.stringify(episodeInfo));
        console.log(`手动匹配信息:`, episodeInfo);
        loadDanmaku(LOAD_TYPE.RELOAD);
        closeEmbyDialog();
    }

    function doDanmakuEngineSelect(value) {
        let selectedValue = value.id;
        if (lsCheckSet(lsKeys.engine.id, selectedValue)) { 
            console.log(`已更改弹幕引擎为: ${selectedValue}`);
            loadDanmaku(LOAD_TYPE.RELOAD);
        }
    }

    function doDanmakuChConverChange(value) {
        window.ede.chConvert = value.id;
        lsSetItem(lsKeys.chConvert.id, window.ede.chConvert);
        loadDanmaku(LOAD_TYPE.REFRESH);
        console.log(value.name);
    }

    function doDanmuListOptsChange(value, index) {
        const danmuListEle = document.getElementById(eleIds.danmuListText);
        danmuListEle.style.display = index == lsKeys.danmuList.defaultValue ? 'none' : '';
        const f = new Intl.DateTimeFormat('default', { minute: '2-digit', second: '2-digit' });
        const hasShowSourceIds = lsGetItem(lsKeys.showSource.id).length > 0;
        danmuListEle.value = value.onChange(window.ede)
            .map((c, i) => `[${i + 1}] [${f.format(new Date(c.time * 1000))}] : `
                + `${hasShowSourceIds ? c.originalText : c.text} [${c.source}],[${c.originalUserId}],[${c.cid}]`
            ).join('\n');
    }

    function doDanmakuTypeFilterSelect() {
        const checkList = Array.from(document.getElementsByName(eleIds.danmakuTypeFilterSelectName))
            .filter(item => item.checked).map(item => item.value);
        lsSetItem(lsKeys.typeFilter.id, checkList);
        loadDanmaku(LOAD_TYPE.RELOAD);
        const idNameMap = new Map(Object.values(danmakuTypeFilterOpts).map(opt => [opt.id, opt.name]));
        console.log(`当前弹幕类型过滤为: ${JSON.stringify(checkList.map(s => idNameMap.get(s)))}`);
    }

    function doDanmakuSourceFilterSelect() {
        const checkList = Array.from(document.getElementsByName(eleIds.danmakuSourceFilterSelectName))
            .filter(item => item.checked).map(item => item.value);
        lsSetItem(lsKeys.sourceFilter.id, checkList);
        loadDanmaku(LOAD_TYPE.RELOAD);
        console.log(`当前弹幕来源平台过滤为: ${JSON.stringify(checkList)}`);
    }

    function doDanmakuShowSourceSelect() {
        const checkList = Array.from(document.getElementsByName(eleIds.danmakuShowSourceSelectName))
            .filter(item => item.checked).map(item => item.value);
        lsSetItem(lsKeys.showSource.id, checkList);
        loadDanmaku(LOAD_TYPE.RELOAD);
        const idNameMap = new Map(Object.values(showSource).map(opt => [opt.id, opt.name]));
        console.log(`当前弹幕显示来源为: ${JSON.stringify(checkList.map(s => idNameMap.get(s)))}`);
    }

    function onDanmakuStyleChange(val, props) {
        onDanmakuStyleChangeLabel(val, props);
        if (props?.key && lsCheckSet(props.key, val)) {
            console.log(`${props.key} changed to ${val}`);
            loadDanmaku(LOAD_TYPE.RELOAD);
        }
    }

    function onDanmakuStyleChangeLabel(val, props) {
        if (props?.labelId) { document.getElementById(props.labelId).innerText = val; }
    }
    
    function doDanmakuFilterKeywordsBtnClick(event) {
        const btn = event.currentTarget;
        if (btn) {
            btn.style = '';
            btn.disabled = true;
        }
        let keywords = document.getElementById(eleIds.filterKeywordsId).value.trim();
        let enable = document.getElementById(eleIds.filterKeywordsEnableId).checked;
        lsCheckSet(lsKeys.filterKeywordsEnable.id, enable);

        if (!lsCheckSet(lsKeys.filterKeywords.id, keywords) && keywords === '') { return; }
        loadDanmaku(LOAD_TYPE.RELOAD);
    }

    function updateFilterKeywordsBtn(btn, flag, keywords) {
        const isSame = lsCheckOld(lsKeys.filterKeywordsEnable.id, flag) && lsCheckOld(lsKeys.filterKeywords.id, keywords);
        btn.firstChild.innerHTML = isSame ? iconKeys.done_disabled : iconKeys.done;
        btn.disabled = isSame;
    }

    function doConsoleLogChange(checked) {
        lsSetItem(lsKeys.consoleLogEnable.id, checked);
        const consoleLogTextEle = document.getElementById(eleIds.consoleLogText);
        consoleLogTextEle.style.display = checked ? '' : 'none';
        if (checked) {
            if (!window.ede.appLogAspect) {
                window.ede.appLogAspect = new AppLogAspect().init();
            }
            consoleLogTextEle.value = window.ede.appLogAspect.value;
            window.ede.appLogAspect.on(newValue => {
                if (consoleLogTextEle.value.length !== newValue.length) {
                    consoleLogTextEle.value = newValue;
                    consoleLogTextEle.scrollTop = consoleLogTextEle.scrollHeight;
                }
            });
        } else {
            consoleLogTextEle.value = '';
            window.ede.appLogAspect.destroy();
            window.ede.appLogAspect = null;
        }
    }

    /** props: {id: 'inputId', value: '', type: '', style: '',...} for setAttribute(key, value)
     * function will not setAttribute
     */
    function embyInput(props, onEnter, onChange) {
        const input = document.createElement('input', { is: 'emby-input' });
        Object.entries(props).forEach(([key, value]) => {
            if (typeof value !== 'function') { input.setAttribute(key, value); }
        });
        input.className = embyInputClass; // searchfields-txtSearch: 半圆角
        if (typeof onEnter === 'function') {
            input.addEventListener('keyup', (e) => { if (e.key === 'Enter') { onEnter(e); } });
        }
        if (typeof onChange === 'function') { input.addEventListener('change', onChange); }
        // 控制器输入左右超出边界时切换元素
        input.addEventListener('keydown', (event) => {
            if ((event.key === 'ArrowLeft' || event.key === 'ArrowRight') && 
                    ((input.selectionStart === 0 && event.key === 'ArrowLeft') ||
                        (input.selectionEnd === input.value.length && event.key === 'ArrowRight'))) {
                event.stopPropagation();
                event.preventDefault()
                var options = {sourceElement: event.target, repeat: event.repeat, originalEvent: event };
                require(['inputmanager'], (inputmanager) => {
                    inputmanager.trigger(event.key.replace('Arrow', '').toLowerCase(), options);
                });
            }
        });
        return input;
    }

    /** props: {id: 'btnId', label: 'label text', style: '', iconKey: '',...} for setAttribute(key, value)
     * 'iconKey' will innerHTML <i>iconKey</i>|function will not setAttribute
     */
    function embyButton(props, onClick) {
        const button = document.createElement('button', { is: 'emby-button' });
        button.setAttribute('type', 'button');
        Object.entries(props).forEach(([key, value]) => {
            if (key !== 'iconKey' &&  typeof value !== 'function') { button.setAttribute(key, value); }
        });
        if (props.iconKey) {
            button.setAttribute('title', props.label);
            button.setAttribute('aria-label', props.label);
            button.innerHTML = `<i class="md-icon autortl" style="pointer-events: none;">${props.iconKey}</i>`;
            button.className = embyIconButtonClass;
        } else {
            button.className = 'btnOption raised emby-button';
            button.textContent = props.label;
        }
        if (typeof onClick === 'function') { button.addEventListener('click', onClick); }
        return button;
    }

    function embyTabs(options, selectedValue, optionValueKey, optionTitleKey, onChange) {
        const tabs = document.createElement('div', { is: 'emby-tabs' });
        tabs.setAttribute('data-index', '0');
        tabs.className = embyTabsDivClass1;
        tabs.style.width = 'fit-content';
        const tabsSlider = document.createElement('div');
        tabsSlider.className = embyTabsDivClass2;
        tabsSlider.style.padding = '0.25em';
        options.forEach((option, index) => {
            if (option.hidden) { return; }
            const value = getValueOrInvoke(option, optionValueKey);
            const title = getValueOrInvoke(option, optionTitleKey);
            const tabButton = document.createElement('button');
            tabButton.className = `${embyTabsButtonClass}${value == selectedValue ? ' emby-tab-button-active' : ''}`;
            tabButton.setAttribute('data-index', index);
            tabButton.textContent = title;
            tabsSlider.appendChild(tabButton);
        });
        tabs.appendChild(tabsSlider);
        if (typeof onChange === 'function') {
            tabs.addEventListener('tabchange', e => onChange(options[e.detail.selectedTabIndex], e.detail.selectedTabIndex));
        }
        return tabs;
    }

    function embySelect(props, selectedIndexOrValue, options, optionValueKey, optionTitleKey, onChange) {
        const defaultProps = { class: 'emby-select' };
        props = { ...defaultProps, ...props };
        if (!Number.isInteger(selectedIndexOrValue)) {
            selectedIndexOrValue = options.indexOf(selectedIndexOrValue);
        }
        const selectElement = document.createElement('select', { is: 'emby-select'});
        Object.entries(props).forEach(([key, value]) => {
            if (typeof value !== 'function') { selectElement.setAttribute(key, value); }
        });
        options.forEach((option, index) => {
            const value = getValueOrInvoke(option, optionValueKey);
            const title = getValueOrInvoke(option, optionTitleKey);
            const optionElement = document.createElement('option');
            optionElement.value = value;
            optionElement.textContent = title;
            if (index === selectedIndexOrValue) {
                optionElement.selected = true;
            }
            selectElement.appendChild(optionElement);
        });
        if (typeof onChange === 'function') {
            selectElement.addEventListener('change', e => {
                onChange(e.target.value, e.target.selectedIndex, options[e.target.selectedIndex]);
            });
        }
        return selectElement;
    }
    
    function embyCheckboxList(id, checkBoxName, selectedStrArray, options, onChange, isVertical = false) {
        const checkboxContainer = document.createElement('div');
        checkboxContainer.setAttribute('class', embyCheckboxListClass);
        checkboxContainer.setAttribute('style', isVertical ? '' : embyCheckboxListStyle);
        checkboxContainer.setAttribute('id', id);
        options.forEach(option => {
            checkboxContainer.appendChild(embyCheckbox({ name: checkBoxName, label: option.name, value: option.id }
                , selectedStrArray?.indexOf(option.id) > -1 , onChange));
        });
        return checkboxContainer;
    }
    
    function embyCheckbox({ id, name, label, value }, checked = false, onChange) {
        const checkboxLabel = document.createElement('label');
        checkboxLabel.classList.add('emby-checkbox-label');
        checkboxLabel.setAttribute('style', 'width: auto;');
        const checkbox = document.createElement('input', { is: 'emby-checkbox' });
        checkbox.setAttribute('is', 'emby-checkbox');
        checkbox.setAttribute('type', 'checkbox');
        checkbox.setAttribute('id', id);
        checkbox.setAttribute('name', name);
        checkbox.setAttribute('value', value);
        checkbox.checked = checked;
        checkbox.classList.add('emby-checkbox', 'chkEnableLiveTvAccess');
        if (typeof onChange === 'function') {
            checkbox.addEventListener('change', e => onChange(e.target.checked));
        }
        const span = document.createElement('span');
        span.setAttribute('class', 'checkboxLabel');
        span.innerHTML = label;
        checkboxLabel.appendChild(checkbox);
        checkboxLabel.appendChild(span);
        return checkboxLabel;
    }

    /** props: {id: 'textareaId',value: '', rows: 10,style: '', styleResize:''|'vertical'|'horizontal'
     *      , style: '', readonly: false} for setAttribute(key, value)
     * function will not setAttribute
     */
    function embyTextarea(props, onBlur) {
        const defaultProps = { rows: 10, styleResize: 'vertical', readonly: false };
        props = { ...defaultProps, ...props };
        const textarea = document.createElement('textarea', { is: 'emby-textarea' });
        Object.entries(props).forEach(([key, value]) => {
            if (typeof value !== 'function' && key !== 'readonly' 
                && key !== 'styleResize' && key !== 'value') { textarea.setAttribute(key, value); }
        });
        textarea.className = 'txtOverview emby-textarea';
        textarea.readOnly = props.readonly;
        textarea.style.resize = props.styleResize;
        textarea.value = props.value;
        if (typeof onBlur === 'function') { textarea.addEventListener('blur', onBlur); }
        return textarea;
    }

    /** props: {id: 'slider id', labelId: 'label id', ...} will return to the callback
    *   orient: 'vertical' | 'horizontal' 垂直/水平 
    */
    function embySlider(props = {}, options = {}, onChange, onSliding) {
        const defaultOpts = {
            min: 0.1, max: 3, step: 0.1, orient: 'horizontal',
            'data-bubble': false, 'data-hoverthumb': true , style: '',
        };
        options = { ...defaultOpts, ...options };
        const slider = document.createElement('input', { is: 'emby-slider' });
        slider.setAttribute('type', 'range');
        if (props.id) { slider.setAttribute('id', props.id); }
        Object.entries(options).forEach(([key, value]) => slider.setAttribute(key, value));
        if (options.value) { slider.setValue(options.value);}
        // other EventListeners : 'beginediting'(every step), 'endediting'(end of tap/swipe)
        if (typeof onChange === 'function') {
            // Trigger after end of tap/swipe
            slider.addEventListener('change', e => onChange(e.target.value, props));
        }
        if (typeof onSliding === 'function') {
            // when clicking/sliding, trigger every step
            slider.addEventListener('input', e => onSliding(e.target.value, props));
        }
        // 以下兼容旧版本emby,控制器操作锁定滑块焦点
        slider.addEventListener('keydown', e => {
            const orient = slider.getAttribute('orient') || 'horizontal';
            if ((orient === 'horizontal' && (e.key === 'ArrowLeft' || e.key === 'ArrowRight')) ||
                (orient === 'vertical' && (e.key === 'ArrowUp' || e.key === 'ArrowDown'))) {
                e.stopPropagation();
            }
        });
        return slider;
    }

    /**
     * see: ../web/modules/dialog/dialog.js
     * opts have type props: unknown
     * dialog have buttons prop: [{ type: 'submit', id: 'cancel', name:'取消', description: '无操作', href: 'index.html',  }]
     */
    async function embyDialog(opts = {}) {
        const defaultOpts = { text: '', title: '', timeout: 0, html: '', buttons: [] };
        opts = { ...defaultOpts, ...opts };
        return require(['dialog']).then(items => items[0]?.(opts))
            .catch(error => { console.log('点击弹出框外部取消: ' + error) });
    }

    function closeEmbyDialog() {
        document.querySelector('.formDialogFooterItem').dispatchEvent(new Event('click'));
    }

    function embyALink(text, href) {
        const aEle = document.createElement('a');
        aEle.textContent = text;
        aEle.href = href;
        aEle.target = '_blank';
        aEle.className = 'button-link button-link-color-inherit button-link-fontweight-inherit emby-button';
        return aEle;
    }

    // see: ../web/modules/common/dialogs/alert.js
    async function embyAlert(opts = {}) {
        const defaultOpts = { text: '', title: '', timeout: 0, html: ''};
        opts = { ...defaultOpts, ...opts };
        return require(['alert']).then(items => items[0]?.(opts))
            .catch(error => { console.log('点击弹出框外部取消: ' + error) });
    }

    // see: ../web/modules/toast/toast.js, 严禁滥用,因遮挡画面影响体验
    async function embyToast(opts = {}) {
        const defaultOpts = { text: '', secondaryText: '', icon: '', iconStrikeThrough: false};
        opts = { ...defaultOpts, ...opts };
        return require(['toast'], toast => toast(opts));
    }

    function getValueOrInvoke(option, keyOrFunc) {
        return typeof keyOrFunc === 'function' ? keyOrFunc(option) : option[keyOrFunc];
    }

    function getSettingsJson(space = 4) {
        return JSON.stringify(Object.fromEntries(Object.entries(lsKeys).map(
            ([key, value]) => [value.id, lsGetItem(value.id)])), null, space);
            // ([key, value]) => [value.id, { value: lsGetItem(value.id), name: value.name }])), null, space);
    }

    // 缓存相关方法
    function lsGetItem(id) {
        const key = lsGetKeyById(id);
        if (!key) { return null; }
        const defaultValue = lsKeys[key].defaultValue;
        const item = localStorage.getItem(id);
        if (item === null) { return defaultValue; }
        if (Array.isArray(defaultValue)) { return JSON.parse(item); }
        if (Array.isArray(defaultValue) || typeof defaultValue === 'object') { return JSON.parse(item); }
        if (typeof defaultValue === 'boolean') { return item === 'true'; }
        if (typeof defaultValue === 'number') { return parseFloat(item); }
        return item;
    }
    function lsCheckOld(id, value) {
        return JSON.stringify(lsGetItem(id)) === JSON.stringify(value);
    }
    function lsCheckSet(id, value) {
        if (lsCheckOld(id, value)) { return false; }
        lsSetItem(id, value);
        return true;
    }
    /** 批量设置缓存
     * @param {object} keyValues - 键值对对象,如 {key1: value1, key2: value2}
     * @returns {boolean} - 是否有更新
     */
    function lsMultiSet(keyValues, needCheck = true) {
        if (needCheck) {
            return Object.entries(keyValues).reduce((acc, [id, value]) => (acc || lsCheckSet(id, value)), false);
        } else {
            Object.entries(keyValues).forEach(([key, value]) => lsSetItem(key, value));
        }
    }
    function lsSetItem(id, value) {
        if (!lsGetKeyById(id)) { return; }
        let stringValue;
        if (Array.isArray(value)) {
            stringValue = JSON.stringify(value);
        } else if (typeof value === 'object') {
            stringValue = JSON.stringify(value);
        } else {
            stringValue = value;
        }
        localStorage.setItem(id, stringValue);
    }
    function lsGetKeyById(id) {
        return Object.keys(lsKeys).find(key => lsKeys[key].id === id);
    }

    /**
     * @param {number} [timeout=10000] - 超时时间,默认10秒,0则不设置超时
     * @param {number} [interval=check_interval] - 检查间隔,默认200ms
     * */
    function waitForElement(selector, callback, timeout = 10000, interval = check_interval) {
        let intervalId = null;
        let timeoutId = null;
        function checkElement() {
            console.log(`waitForElement: checking element[${selector}]`);
            const element = document.querySelector(selector);
            if (element) {
                clearInterval(intervalId);
                clearTimeout(timeoutId);
                callback(element);
            }
        }
        intervalId = setInterval(checkElement, interval);
        window.ede.destroyIntervalIds.push(intervalId);
        if (timeout > 0) {
            timeoutId = setTimeout(() => {
                clearInterval(intervalId);
                console.log(`waitForElement: unable to find element[${selector}], timeout: ${timeout}`);
            }, timeout);
        }
    }

    // from emby videoosd.js bindToPlayer events, warning: not dom event
    function playbackEventsOn(eventsMap, data = {}) {
        require(['playbackManager', 'events'], (playbackManager, events) => {
            if (!playbackManager || !events) { return; }
            const player = playbackManager.getCurrentPlayer();
            const playState = playbackManager.getPlayerState().PlayState;
            Object.entries(eventsMap).forEach(([eventName, fn]) => {
                events.off(player, eventName, fn);
                events.on(player, eventName, (e, ...args) => {
                    fn(e, ...args, { playbackManager, events, player, playState, ...data });
                    // 禁止在 timeupdate 回调中打印日志及复杂操作,每秒都会触发一次
                    if ('timeupdate' != eventName) {
                        console.log(`playbackEventsOn ${eventName} event: ${fn.name}`);
                    }
                });
            });
        });
    }

    function initH5VideoAdapter() {
        let _media = document.querySelector(mediaQueryStr);
        if (_media) { return; }
        console.log('页面上不存在 video 标签,适配器处理开始');
        _media = document.createElement('video');
        _media.style.display = 'none';
        _media.id = eleIds.h5VideoAdapter;
        _media.classList.add('htmlvideoplayer', 'moveUpSubtitles');
        document.body.prepend(_media);

        _media.play();
        window.ede.destroyIntervalIds.push(setInterval(() => { _media.currentTime += 100 / 1e3 }, 100));

        playbackEventsOn({
            // conver to seconds from Ticks
            'timeupdate': (e, data) => {
                _media.currentTime = data.playbackManager.currentTime(data.player) / 1e7;
                // playbackRate 同步依赖至少 100ms currentTime 变更
                _media.playbackRate = data.playbackManager.getPlayerState().PlayState.PlaybackRate ?? 1;
            },
            'pause': (e, data) => {
                _media.dispatchEvent(new Event('pause'));
                window.ede.destroyIntervalIds.map(id => clearInterval(id));
                window.ede.destroyIntervalIds = [];
            },
            'unpause': (e, data) => {
                _media.dispatchEvent(new Event('play'));
                // 只有老版本 Emby Theater 播放首次会进来,所以上面初始化重新添加一次定时器
                window.ede.destroyIntervalIds.push(setInterval(() => { _media.currentTime += 100 / 1e3 }, 100));
            },
        });
        console.log('已创建虚拟 video 标签,适配器处理正确结束');
    }

    function beforeDestroy() {
        // 此段销毁不重要,可有可无,仅是规范使用,清除弹幕,但未销毁 danmaku 实例
        window.ede.danmaku?.clear();
        window.ede.appLogAspect?.destroy();
        window.ede.appLogAspect = null;
        // 销毁弹幕按钮容器简单,双 mediaContainerQueryStr 下免去 DOM 位移操作
        document.getElementById(eleIds.danmakuCtr)?.remove();
        // 销毁可能残留的定时器
        window.ede.destroyIntervalIds.map(id => clearInterval(id));
        window.ede.destroyIntervalIds = [];
        // 退出播放页面重置轴偏秒
        lsSetItem(lsKeys.timelineOffset.id, lsKeys.timelineOffset.defaultValue);
    }

    // emby/jellyfin CustomEvent. see: https://github.com/MediaBrowser/emby-web-defaultskin/blob/822273018b82a4c63c2df7618020fb837656868d/nowplaying/videoosd.js#L698
    document.addEventListener('viewshow', function (e) {
        console.log('viewshow', e);
        if (e.detail.type === 'video-osd') {
            window.ede = new EDE();
            if (lsGetItem(lsKeys.consoleLogEnable.id)) {
                window.ede.appLogAspect = new AppLogAspect().init();
            }
            initUI();
            initH5VideoAdapter();
            // loadDanmaku(LOAD_TYPE.INIT);
            initListener();
        }
    });
    document.addEventListener('viewbeforehide', e => e.detail.type === 'video-osd' && beforeDestroy());

})();<|MERGE_RESOLUTION|>--- conflicted
+++ resolved
@@ -214,14 +214,13 @@
         } },
     ];
     const lsKeys = {
-<<<<<<< HEAD
         chConvert: { id: 'danmakuChConvert', defaultValue: 1, name: '简繁转换' },
         switch: { id: 'danmakuSwitch', defaultValue: true, name: '弹幕开关' },
         filterLevel: { id: 'danmakuFilterLevel', defaultValue: 0, name: '密度等级' },
         heightRate: { id: 'danmakuHeightRate', defaultValue: 1, name: '高度比例' },
         fontSizeRate: { id: 'danmakuFontSizeRate', defaultValue: 1, name: '大小' },
         fontOpacity: { id: 'danmakuFontOpacity', defaultValue: 1, name: '透明度' },
-        speed: { id: 'danmakuSpeed', defaultValue: 1, name: '速度' },
+        speed: { id: 'danmakuBaseSpeed', defaultValue: 1, name: '速度' },
         timelineOffset: { id: 'danmakuTimelineOffset', defaultValue: 0, name: '轴偏秒' },
         typeFilter: { id: 'danmakuTypeFilter', defaultValue: [], name: '屏蔽类型' },
         sourceFilter: { id: 'danmakuSourceFilter', defaultValue: [], name: '屏蔽来源平台' },
@@ -231,24 +230,6 @@
         filterKeywordsEnable: { id: 'danmakuFilterKeywordsEnable', defaultValue: true, name: '屏蔽关键词启用' },
         danmuList: { id: 'danmakuDanmuList', defaultValue: 0, name: '弹幕列表' },
         consoleLogEnable: { id: 'danmakuConsoleLogEnable', defaultValue: false, name: '控制台日志' },
-=======
-        chConvert: { id: 'danmakuChConvert', defaultValue: 1 },
-        switch: { id: 'danmakuSwitch', defaultValue: true },
-        filterLevel: { id: 'danmakuFilterLevel', defaultValue: 0 },
-        heightRate: { id: 'danmakuHeightRate', defaultValue: 1 },
-        fontSizeRate: { id: 'danmakuFontSizeRate', defaultValue: 1 },
-        fontOpacity: { id: 'danmakuFontOpacity', defaultValue: 1 },
-        speed: { id: 'danmakuBaseSpeed', defaultValue: 1 },
-        timelineOffset: { id: 'danmakuTimelineOffset', defaultValue: 0 },
-        typeFilter: { id: 'danmakuTypeFilter', defaultValue: [] },
-        sourceFilter: { id: 'danmakuSourceFilter', defaultValue: [] },
-        showSource: { id: 'danmakuShowSource', defaultValue: [] },
-        engine: { id: 'danmakuEngine', defaultValue: 'canvas' },
-        filterKeywords: { id: 'danmakuFilterKeywords', defaultValue: '' },
-        filterKeywordsEnable: { id: 'danmakuFilterKeywordsEnable', defaultValue: true },
-        danmuList: { id: 'danmakuDanmuList', defaultValue: 0 },
-        consoleLogEnable: { id: 'danmakuConsoleLogEnable', defaultValue: false },
->>>>>>> 59d03ca3
     };
     // emby ui class
     const embyLabelClass = 'inputLabel';
