--- conflicted
+++ resolved
@@ -142,45 +142,6 @@
     };
     // if showSettingBtns = true -- end --
 
-<<<<<<< HEAD
-=======
-    // 手动搜索变量
-    let searchDanmakuOpts = {};
-    // 此id等同于danmakuTabOpts内的弹幕信息的id
-    const currentDanmakuInfoContainerId = 'danmakuTab2';
-    // 菜单tabs
-    const danmakuTabOpts = [
-        { id: 'danmakuTab0', name: '弹幕设置', buildMethod: buildDanmakuSetting },
-        { id: 'danmakuTab1', name: '手动匹配', buildMethod: buildSearchEpisode},
-        { id: currentDanmakuInfoContainerId, name: '弹幕信息', buildMethod: buildCurrentDanmakuInfo },
-        { id: 'danmakuTab3', name: '弹幕样式', buildMethod: buildDanmakuStyle },
-    ];
-    // 弹幕类型过滤
-    const danmakuTypeFilterOpts = [
-        { id: 'bottom', name: '底部弹幕' },
-        { id: 'top', name: '顶部弹幕' },
-        { id: 'ltr', name: '从左至右' },
-        // { id: 'rtl', name: '从右至左', hidden: true },
-        { id: 'onlyWhite', name: '彩色弹幕' },
-    ];
-    // 弹幕引擎
-    const danmakuEngineDefault = 'dom';
-    const danmakuEngineOpts = [
-        { id: 'canvas', name: 'canvas'},
-        { id: 'dom', name: 'dom'},
-    ];
-    const danmakuChConverOpts = [
-        { id: '0', name: '未启用'},
-        { id: '1', name: '转换为简体'},
-        { id: '2', name: '转换为繁体'},
-    ];
-    const danmakuFilterLevelOpts = [
-        { id: '0', name: '0'},
-        { id: '1', name: '1'},
-        { id: '2', name: '2'},
-        { id: '3', name: '3'},
-    ];
->>>>>>> 4c075e55
     const lsKeys = {
         // ede
         chConvert: 'chConvert',
@@ -340,32 +301,14 @@
             this.episode_info = null;
             this.ob = null;
             this.loading = false;
-<<<<<<< HEAD
             this.destroyTimeoutIds = [];
-            this.functions = {};
-=======
->>>>>>> 4c075e55
         }
     }
 
     function createButton(opt) {
-<<<<<<< HEAD
         let button = document.createElement('button');
         opt = { ...buttonOptions, ...opt };
         Object.entries(opt).forEach(([key, value]) => button.setAttribute(key, value));
-=======
-        // let button = document.createElement('button', buttonOptions);
-        let createOpts = {};
-        if (buttonOptions.is) {
-            createOpts.is = buttonOptions.is;
-        }
-        let button = document.createElement('button', createOpts);
-        for (let key in buttonOptions) {
-            button.setAttribute(key, buttonOptions[key]);
-        }
-        button.setAttribute('title', opt.title);
-        button.setAttribute('id', opt.id);
->>>>>>> 4c075e55
         if (opt.innerText) {
             let icon = document.createElement('span');
             icon.className = 'md-icon autortl';
@@ -656,12 +599,8 @@
             }, check_interval));
             return;
         }
-<<<<<<< HEAD
 
         // 在老客户端上存在右侧按钮,在右侧按钮前添加
-=======
-        // 在客户端上存在右侧按钮,在右侧按钮前添加
->>>>>>> 4c075e55
         const rightButtonsStr = `.videoOsdBottom-buttons-right`;
         const rightButtons = parent.querySelector(rightButtonsStr);
 
@@ -1472,17 +1411,10 @@
     function onDanmakuStyleChange(val, props) {
         // reset the label
         onDanmakuStyleChangeLabel(val, props);
-<<<<<<< HEAD
-        if (props && props.key) {
+        if (props?.key) {
             const oldValue = parseFloat(localStorage.getItem(props.key));
             if (oldValue != parseFloat(val)) {
                 localStorage.setItem(props.key, val);
-=======
-        if (props?.key) {
-            const oldValue = window.localStorage.getItem(props.key);
-            if (oldValue != val) {
-                window.localStorage.setItem(props.key, val);
->>>>>>> 4c075e55
                 console.log(`${props.key} changed to ${val}`);
                 loadDanmaku(LOAD_TYPE.RELOAD);
             }
