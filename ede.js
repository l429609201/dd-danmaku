// ==UserScript==
// @name         Emby danmaku extension
// @description  Emby弹幕插件
// @namespace    https://github.com/RyoLee
// @author       RyoLee
// @version      1.20
// @copyright    2022, RyoLee (https://github.com/RyoLee)
// @license      MIT; https://raw.githubusercontent.com/RyoLee/emby-danmaku/master/LICENSE
// @icon         https://github.githubassets.com/pinned-octocat.svg
// @updateURL    https://cdn.jsdelivr.net/gh/RyoLee/emby-danmaku@gh-pages/ede.user.js
// @downloadURL  https://cdn.jsdelivr.net/gh/RyoLee/emby-danmaku@gh-pages/ede.user.js
// @grant        none
// @match        */web/index.html
// @match        */web/
// ==/UserScript==

(async function () {
    'use strict';
    // ------ 用户配置 start ------
    const showSettingBtns = false;  // 是否播放界面下方显示弹幕设置按钮（简繁转换、屏蔽等级、弹幕信息、弹幕大小）
    // Danmaku 依赖路径,index.html 引入的和篡改猴环境不用填,依赖已内置,被 eval() 执行的特殊环境下使用,支持相对绝对网络路径
    // const requireDanmakuPath = "danmaku.min.js";
    // 默认是相对路径等同 https://emby/web/ 和 /system/dashboard-ui/ ,非浏览器客户端必须使用网络路径
    const requireDanmakuPath = "https://fastly.jsdelivr.net/gh/weizhenye/danmaku@2.0.6/dist/danmaku.min.js";
    // ------ 用户配置 start ------
    // ------ 程序内部使用,请勿更改 start ------
    const dandanplayApi = "https://api.9-ch.com/cors/https://api.dandanplay.net/api/v2";
    let embyItemId = '';
    let isJellyfin = false;
    const check_interval = 200;
    const chConverTtitle = ['当前状态: 未启用', '当前状态: 转换为简体', '当前状态: 转换为繁体'];
    const danmuCache = {};
    const LOAD_TYPE = {
        CHECK: 'check',
        INIT: 'init',
        REFRESH: 'refresh',
        RELOAD: 'reload',
        SEARCH: 'search',
    };
    // 0:当前状态关闭 1:当前状态打开
    // const danmaku_icons = ['\uE0B9', '\uE7A2'];
    const danmaku_icons = ['\uE7A2', '\uE0B9'];
    // const search_icon = '\uE881';
    const search_icon = 'tune';
    const translate_icon = '\uE927';
    const info_icon = '\uE0E0';
    const filter_icons = ['\uE3E0', '\uE3D0', '\uE3D1', '\uE3D2'];
    const danmuStyleSetter_icon = '\uE0F0';
    const buttonOptions = {
        // class: 'paper-icon-button-light',
        class: 'osdIconButton paper-icon-button-light',
        is: 'paper-icon-button-light',
    };
    // apiClient.isMinServerVersion("4.8.0.56")
    const appVersion = parseFloat(document.querySelector('html').getAttribute('data-appversion')?.substring(0, 3));
    const isVersionOld = appVersion ? appVersion < 4.8 : true;
    // htmlVideoPlayerContainer
    let mediaContainerQueryStr = '.graphicContentContainer';
    if (isVersionOld) {
        mediaContainerQueryStr = 'div[data-type="video-osd"]';
    }
    const notHide = ':not(.hide)';
    mediaContainerQueryStr += notHide;
    const mediaQueryStr = 'video';
    const displayButtonOpts = {
        title: '弹幕开关',
        id: 'displayDanmaku',
        innerText: null,
        onclick: () => {
            if (window.ede.loading) {
                console.log('正在加载,请稍后再试');
                return;
            }
            console.log('切换弹幕开关');
            window.ede.danmakuSwitch = (window.ede.danmakuSwitch + 1) % 2;
            window.localStorage.setItem(lsKeys.danmakuSwitch, window.ede.danmakuSwitch);
            document.querySelector('#displayDanmaku').children[0].innerText = danmaku_icons[window.ede.danmakuSwitch];
            if (window.ede.danmaku) {
                window.ede.danmakuSwitch == 1 ? window.ede.danmaku.show() : window.ede.danmaku.hide();
            }
        },
    };
    const searchButtonOpts = {
        title: '弹幕设置',
        id: 'searchDanmaku',
        iconKey: search_icon,
        onclick: () => {
            if (window.ede.loading) {
                console.log('正在加载,请稍后再试');
                return;
            }
            createDialog();
        },
    };
    // if showSettingBtns = true -- start --
    const translateButtonOpts = {
        title: null,
        id: 'translateDanmaku',
        innerText: translate_icon,
        onclick: () => {
            if (window.ede.loading) {
                console.log('正在加载,请稍后再试');
                return;
            }
            console.log('切换简繁转换');
            window.ede.chConvert = (window.ede.chConvert + 1) % 3;
            window.localStorage.setItem(lsKeys.chConvert, window.ede.chConvert);
            document.querySelector('#translateDanmaku').setAttribute('title', chConverTtitle[window.ede.chConvert]);
            loadDanmaku(LOAD_TYPE.REFRESH);
            console.log(document.querySelector('#translateDanmaku').getAttribute('title'));
        },
    };
    const infoButtonOpts = {
        title: '弹幕信息',
        id: 'printDanmakuInfo',
        innerText: info_icon,
        onclick: () => {
            if (!window.ede.episode_info || window.ede.loading) {
                console.log('正在加载,请稍后再试');
                return;
            }
            console.log('显示当前信息');
            let msg = '动画名称:' + window.ede.episode_info.animeTitle;
            if (window.ede.episode_info.episodeTitle) {
                msg += '\n分集名称:' + window.ede.episode_info.episodeTitle;
            }
            sendNotification('当前弹幕匹配', msg);
        },
    };

    const filterButtonOpts = {
        title: '弹幕密度等级',
        id: 'filteringDanmaku',
        innerText: null,
        onclick: () => { 
            let level = parseInt(window.localStorage.getItem(lsKeys.danmakuFilterLevel) ?? 0);
            level = (level + 1) % 4;
            console.log(`切换弹幕密度等级: ${level}`);
            doDanmakuChange({ danmakuFilterLevel: level });
            document.getElementById(eleIds.filteringDanmaku).children[0].innerText = filter_icons[level];
        },
    };
    // if showSettingBtns = true -- end --

    const lsKeys = {
        chConvert: 'chConvert',
        danmakuSwitch: 'danmakuSwitch',
        danmakuFilterLevel: 'danmakuFilterLevel',
        danmakuHeightRatio: 'danmakuHeightRatio',
        // createResizeButton
        danmakuFontSizeMagnification: 'danmakuFontSizeMagnification',
        danmakuFontOpacity: 'danmakuFontOpacity',
        danmakuSpeed: 'danmakuSpeed',
        danmakuTimelineOffset: 'danmakuTimelineOffset',
        // setButtonEvent
        danmakuTypeFilter: 'danmakuTypeFilter',
        danmakuEngine: 'danmakuEngine',
    };
    const eleIds = {
        danmakuCtr: 'danmakuCtr',
        danmakuWrapper: 'danmakuWrapper',
        h5VideoAdapterContainer: 'h5VideoAdapterContainer',
        dialogContainer: 'dialogContainer',
        // searchEpisodeInfoHtml
        danmakuSwitchDiv: 'danmakuSwitchDiv',
        danmakuSwitch: 'danmakuSwitch',
        danmakuSearchNameDiv: 'danmakuSearchNameDiv',
        danmakuSearchName: 'danmakuSearchName',
        danmakuSearchEpisode: 'danmakuSearchEpisode',
        danmakuEpisodeFlag: 'danmakuEpisodeFlag',
        danmakuEpisodeDiv: 'danmakuEpisodeDiv',
        danmakuSwitchEpisode: 'danmakuSwitchEpisode',
        danmakuEpisodeNumDiv: 'danmakuEpisodeNumDiv',
        danmakuEpisodeLoad: 'danmakuEpisodeLoad',
        danmakuRemark: 'danmakuRemark',
        danmakuEpisodeSelect: 'danmakuEpisodeSelect',
        danmakuEpisodeNumSelect: 'danmakuEpisodeNumSelect',
        // danmakuSetting
        filteringDanmaku: filterButtonOpts.id,
        danmakuTypeFilterDiv: 'danmakuTypeFilterDiv',
        danmakuTypeFilterLabel: 'danmakuTypeFilterLabel',
        danmakuTypeFilterSelect: 'danmakuTypeFilterSelect',
        danmakuTypeFilterSelectName: 'danmakuTypeFilterSelectName',
        danmakuEngineDiv: 'danmakuEngineDiv',
        danmakuEngineSelect: 'danmakuEngineSelect',
        danmakuChConverDiv: 'danmakuChConverDiv',
        danmakuFilterLevelDiv: 'danmakuFilterLevelDiv',
        // danmakuStyle
        danmakuSizeDiv: 'danmakuSizeDiv',
        danmakuSizeLabel: 'danmakuSizeLabel',
        danmakuAlphaDiv: 'danmakuAlphaDiv',
        danmakuAlphaLabel: 'danmakuAlphaLabel',
        danmakuSpeedDiv: 'danmakuSpeedDiv',
        danmakuSpeedLabel: 'danmakuSpeedLabel',
        danmakuOffsetDiv: 'danmakuOffsetDiv',
        danmakuOffsetLabel: 'danmakuOffsetLabel',
        // filterKeywords
        filterKeywordsEnableId: 'filterKeywordsEnableId',
        filterKeywordsId: 'filterKeywordsId',
        filterKeywordsDiv: 'filterKeywordsDiv',
        filterKeywordsBtn: 'filterKeywordsBtn',
    };
    // emby ui class
    const embyLabelClass = 'inputLabel';
    const embyInputClass = 'txtName txtInput-withlockedfield emby-input emby-input-largerfont emby-input-smaller';
    const embyIconButtonClass = 'itemAction paper-icon-button-light';
    const embySelectWrapperClass = 'emby-select-wrapper emby-select-wrapper-smaller';
    const embyCheckboxListClass = 'featureList'; // 'checkboxList'
    const embyTextDivClass = 'txtPath fieldDescription';
    const embyTabsMenuClass = 'headerMiddle headerSection sectionTabs headerMiddle-withSectionTabs';
    const embyTabsDivClass1 = 'tabs-viewmenubar tabs-viewmenubar-backgroundcontainer focusable scrollX hiddenScrollX smoothScrollX scrollFrameX emby-tabs';
    const embyTabsDivClass2 = 'tabs-viewmenubar-slider emby-tabs-slider padded-left padded-right nohoverfocus scrollSliderX';
    const embyTabsButtonClass = 'emby-button secondaryText emby-tab-button main-tab-button';
    const embySelectStyle = 'font-size: inherit;font-family: inherit;font-weight: inherit;padding-top: 0;padding-bottom: 0;box-sizing: border-box;outline: 0 !important;-webkit-tap-highlight-color: transparent;width: auto;border-radius: .3em;letter-spacing: inherit;padding-inline-start: 1ch;padding-inline-end: 3.6ch;height: 2.4em;';
    const embyCheckboxListStyle = 'display: flex;flex-wrap: wrap;';
    const embySliderListStyle = 'display: flex;flex-direction: column;justify-content: center;align-items: center;';
    const embySliderStyle = 'display: flex; align-items: center; gap: 1em; margin-bottom: 0.3em;';
    const embySliderLabelStyle = 'width:4em;';
    const embyOffsetBtnStyle = 'margin: 0;padding: 0;';
    const embyCheckGreenStyle = 'color: #388e3c;';

    // 手动搜索变量
    let searchDanmakuOpts = {};
    // 此id等同于danmakuTabOpts内的弹幕信息的id
    let currentDanmakuInfoContainerId = 'danmakuTab2';
    // 菜单tabs
    const danmakuTabOpts = [
        { id: 'danmakuTab0', name: '弹幕设置', buildMethod: buildDanmakuSetting },
        { id: 'danmakuTab1', name: '手动匹配', buildMethod: buildSearchEpisode},
        { id: currentDanmakuInfoContainerId, name: '弹幕信息', buildMethod: buildCurrentDanmakuInfo },
        { id: 'danmakuTab3', name: '弹幕样式', buildMethod: buildDanmakuStyle },
    ];
    // 弹幕类型过滤
    const danmakuTypeFilterOpts = [
        { id: 'bottom', name: '底部弹幕' },
        { id: 'top', name: '顶部弹幕' },
        { id: 'ltr', name: '从左至右' },
        // { id: 'rtl', name: '从右至左', hidden: true },
        { id: 'onlyWhite', name: '彩色弹幕' },
    ];
    // 弹幕引擎
    const danmakuEngineOpts = [
        { id: 'canvas', name: 'canvas'},
        { id: 'dom', name: 'dom'},
    ];
    const danmakuChConverOpts = [
        { id: '0', name: '未启用'},
        { id: '1', name: '转换为简体'},
        { id: '2', name: '转换为繁体'},
    ];
    const danmakuFilterLevelOpts = [
        { id: '0', name: '0'},
        { id: '1', name: '1'},
        { id: '2', name: '2'},
        { id: '3', name: '3'},
    ];
    const danmakuHeightRatioOpts = [
        { id: '1', name: '100%'},
        { id: '0.75', name: '75%'},
        { id: '0.5', name: '50%'},
        { id: '0.25', name: '25%'},
    ];
    const danmakuStyleOffsetBtns = [
        { label: '-30', styleOffset: '-30', iconKey: '&#xe05a;', style: embyOffsetBtnStyle},
        { label: '-10', styleOffset: '-10', iconKey: '&#xe059;', style: embyOffsetBtnStyle},
        { label: '-5', styleOffset: '-5', iconKey: '&#xe05b;', style: embyOffsetBtnStyle},
        { label: '-1', styleOffset: '-1', iconKey: '&#xE042;', style: embyOffsetBtnStyle},
        { label: '0', styleOffset: '0', iconKey: '&#xE041;', style: embyOffsetBtnStyle},
        { label: '+1', styleOffset: '1', iconKey: '&#xE042;', style: embyOffsetBtnStyle + ' transform: rotateY(180deg);'},
        { label: '+5', styleOffset: '5', iconKey: '&#xe058;', style: embyOffsetBtnStyle},
        { label: '+10', styleOffset: '10', iconKey: '&#xe056;', style: embyOffsetBtnStyle},
        { label: '+30', styleOffset: '30', iconKey: '&#xe057;', style: embyOffsetBtnStyle},
    ];
    
    // ------ 程序内部使用,请勿更改 end ------

    // ------ require start ------
    let skipInnerModule = false;
    try {
        throw new Error();
    } catch(e) {
        const stackTrace = e.stack;
        skipInnerModule = !!stackTrace && stackTrace.includes('eval');
        console.log('ignore this not error, callee:', e);
    }
    if (!skipInnerModule) {
    /* eslint-disable */
    /* https://cdn.jsdelivr.net/npm/danmaku@2.0.6/dist/danmaku.min.js */
    // prettier-ignore
    !function(t,e){"object"==typeof exports&&"undefined"!=typeof module?module.exports=e():"function"==typeof define&&define.amd?define(e):(t="undefined"!=typeof globalThis?globalThis:t||self).Danmaku=e()}(this,(function(){"use strict";var t=function(){if("undefined"==typeof document)return"transform";for(var t=["oTransform","msTransform","mozTransform","webkitTransform","transform"],e=document.createElement("div").style,i=0;i<t.length;i++)if(t[i]in e)return t[i];return"transform"}();function e(t){var e=document.createElement("div");if(e.style.cssText="position:absolute;","function"==typeof t.render){var i=t.render();if(i instanceof HTMLElement)return e.appendChild(i),e}if(e.textContent=t.text,t.style)for(var n in t.style)e.style[n]=t.style[n];return e}var i={name:"dom",init:function(){var t=document.createElement("div");return t.style.cssText="overflow:hidden;white-space:nowrap;transform:translateZ(0);",t},clear:function(t){for(var e=t.lastChild;e;)t.removeChild(e),e=t.lastChild},resize:function(t,e,i){t.style.width=e+"px",t.style.height=i+"px"},framing:function(){},setup:function(t,i){var n=document.createDocumentFragment(),s=0,r=null;for(s=0;s<i.length;s++)(r=i[s]).node=r.node||e(r),n.appendChild(r.node);for(i.length&&t.appendChild(n),s=0;s<i.length;s++)(r=i[s]).width=r.width||r.node.offsetWidth,r.height=r.height||r.node.offsetHeight},render:function(e,i){i.node.style[t]="translate("+i.x+"px,"+i.y+"px)"},remove:function(t,e){t.removeChild(e.node),this.media||(e.node=null)}},n="undefined"!=typeof window&&window.devicePixelRatio||1,s=Object.create(null);function r(t,e){if("function"==typeof t.render){var i=t.render();if(i instanceof HTMLCanvasElement)return t.width=i.width,t.height=i.height,i}var r=document.createElement("canvas"),h=r.getContext("2d"),o=t.style||{};o.font=o.font||"10px sans-serif",o.textBaseline=o.textBaseline||"bottom";var a=1*o.lineWidth;for(var d in a=a>0&&a!==1/0?Math.ceil(a):1*!!o.strokeStyle,h.font=o.font,t.width=t.width||Math.max(1,Math.ceil(h.measureText(t.text).width)+2*a),t.height=t.height||Math.ceil(function(t,e){if(s[t])return s[t];var i=12,n=t.match(/(\d+(?:\.\d+)?)(px|%|em|rem)(?:\s*\/\s*(\d+(?:\.\d+)?)(px|%|em|rem)?)?/);if(n){var r=1*n[1]||10,h=n[2],o=1*n[3]||1.2,a=n[4];"%"===h&&(r*=e.container/100),"em"===h&&(r*=e.container),"rem"===h&&(r*=e.root),"px"===a&&(i=o),"%"===a&&(i=r*o/100),"em"===a&&(i=r*o),"rem"===a&&(i=e.root*o),void 0===a&&(i=r*o)}return s[t]=i,i}(o.font,e))+2*a,r.width=t.width*n,r.height=t.height*n,h.scale(n,n),o)h[d]=o[d];var u=0;switch(o.textBaseline){case"top":case"hanging":u=a;break;case"middle":u=t.height>>1;break;default:u=t.height-a}return o.strokeStyle&&h.strokeText(t.text,a,u),h.fillText(t.text,a,u),r}function h(t){return 1*window.getComputedStyle(t,null).getPropertyValue("font-size").match(/(.+)px/)[1]}var o={name:"canvas",init:function(t){var e=document.createElement("canvas");return e.context=e.getContext("2d"),e._fontSize={root:h(document.getElementsByTagName("html")[0]),container:h(t)},e},clear:function(t,e){t.context.clearRect(0,0,t.width,t.height);for(var i=0;i<e.length;i++)e[i].canvas=null},resize:function(t,e,i){t.width=e*n,t.height=i*n,t.style.width=e+"px",t.style.height=i+"px"},framing:function(t){t.context.clearRect(0,0,t.width,t.height)},setup:function(t,e){for(var i=0;i<e.length;i++){var n=e[i];n.canvas=r(n,t._fontSize)}},render:function(t,e){t.context.drawImage(e.canvas,e.x*n,e.y*n)},remove:function(t,e){e.canvas=null}};function a(t){var e=this,i=this.media?this.media.currentTime:Date.now()/1e3,n=this.media?this.media.playbackRate:1;function s(t,s){if("top"===s.mode||"bottom"===s.mode)return i-t.time<e._.duration;var r=(e._.width+t.width)*(i-t.time)*n/e._.duration;if(t.width>r)return!0;var h=e._.duration+t.time-i,o=e._.width+s.width,a=e.media?s.time:s._utc,d=o*(i-a)*n/e._.duration,u=e._.width-d;return h>e._.duration*u/(e._.width+s.width)}for(var r=this._.space[t.mode],h=0,o=0,a=1;a<r.length;a++){var d=r[a],u=t.height;if("top"!==t.mode&&"bottom"!==t.mode||(u+=d.height),d.range-d.height-r[h].range>=u){o=a;break}s(d,t)&&(h=a)}var m=r[h].range,c={range:m+t.height,time:this.media?t.time:t._utc,width:t.width,height:t.height};return r.splice(h+1,o-h-1,c),"bottom"===t.mode?this._.height-t.height-m%this._.height:m%(this._.height-t.height)}var d="undefined"!=typeof window&&(window.requestAnimationFrame||window.mozRequestAnimationFrame||window.webkitRequestAnimationFrame)||function(t){return setTimeout(t,50/3)},u="undefined"!=typeof window&&(window.cancelAnimationFrame||window.mozCancelAnimationFrame||window.webkitCancelAnimationFrame)||clearTimeout;function m(t,e,i){for(var n=0,s=0,r=t.length;s<r-1;)i>=t[n=s+r>>1][e]?s=n:r=n;return t[s]&&i<t[s][e]?s:r}function c(t){return/^(ltr|top|bottom)$/i.test(t)?t.toLowerCase():"rtl"}function l(){var t=9007199254740991;return[{range:0,time:-t,width:t,height:0},{range:t,time:t,width:0,height:0}]}function f(t){t.ltr=l(),t.rtl=l(),t.top=l(),t.bottom=l()}function p(){if(!this._.visible||!this._.paused)return this;if(this._.paused=!1,this.media)for(var t=0;t<this._.runningList.length;t++){var e=this._.runningList[t];e._utc=Date.now()/1e3-(this.media.currentTime-e.time)}var i=this,n=function(t,e,i,n){return function(){t(this._.stage);var s=Date.now()/1e3,r=this.media?this.media.currentTime:s,h=this.media?this.media.playbackRate:1,o=null,d=0,u=0;for(u=this._.runningList.length-1;u>=0;u--)o=this._.runningList[u],r-(d=this.media?o.time:o._utc)>this._.duration&&(n(this._.stage,o),this._.runningList.splice(u,1));for(var m=[];this._.position<this.comments.length&&(o=this.comments[this._.position],!((d=this.media?o.time:o._utc)>=r));)r-d>this._.duration||(this.media&&(o._utc=s-(this.media.currentTime-o.time)),m.push(o)),++this._.position;for(e(this._.stage,m),u=0;u<m.length;u++)(o=m[u]).y=a.call(this,o),this._.runningList.push(o);for(u=0;u<this._.runningList.length;u++){o=this._.runningList[u];var c=(this._.width+o.width)*(s-o._utc)*h/this._.duration;"ltr"===o.mode&&(o.x=c-o.width+.5|0),"rtl"===o.mode&&(o.x=this._.width-c+.5|0),"top"!==o.mode&&"bottom"!==o.mode||(o.x=this._.width-o.width>>1),i(this._.stage,o)}}}(this._.engine.framing.bind(this),this._.engine.setup.bind(this),this._.engine.render.bind(this),this._.engine.remove.bind(this));return this._.requestID=d((function t(){n.call(i),i._.requestID=d(t)})),this}function g(){return!this._.visible||this._.paused||(this._.paused=!0,u(this._.requestID),this._.requestID=0),this}function _(){if(!this.media)return this;this.clear(),f(this._.space);var t=m(this.comments,"time",this.media.currentTime);return this._.position=Math.max(0,t-1),this}function v(t){t.play=p.bind(this),t.pause=g.bind(this),t.seeking=_.bind(this),this.media.addEventListener("play",t.play),this.media.addEventListener("pause",t.pause),this.media.addEventListener("playing",t.play),this.media.addEventListener("waiting",t.pause),this.media.addEventListener("seeking",t.seeking)}function w(t){this.media.removeEventListener("play",t.play),this.media.removeEventListener("pause",t.pause),this.media.removeEventListener("playing",t.play),this.media.removeEventListener("waiting",t.pause),this.media.removeEventListener("seeking",t.seeking),t.play=null,t.pause=null,t.seeking=null}function y(t){this._={},this.container=t.container||document.createElement("div"),this.media=t.media,this._.visible=!0,this.engine=(t.engine||"DOM").toLowerCase(),this._.engine="canvas"===this.engine?o:i,this._.requestID=0,this._.speed=Math.max(0,t.speed)||144,this._.duration=4,this.comments=t.comments||[],this.comments.sort((function(t,e){return t.time-e.time}));for(var e=0;e<this.comments.length;e++)this.comments[e].mode=c(this.comments[e].mode);return this._.runningList=[],this._.position=0,this._.paused=!0,this.media&&(this._.listener={},v.call(this,this._.listener)),this._.stage=this._.engine.init(this.container),this._.stage.style.cssText+="position:relative;pointer-events:none;",this.resize(),this.container.appendChild(this._.stage),this._.space={},f(this._.space),this.media&&this.media.paused||(_.call(this),p.call(this)),this}function x(){if(!this.container)return this;for(var t in g.call(this),this.clear(),this.container.removeChild(this._.stage),this.media&&w.call(this,this._.listener),this)Object.prototype.hasOwnProperty.call(this,t)&&(this[t]=null);return this}var b=["mode","time","text","render","style"];function L(t){if(!t||"[object Object]"!==Object.prototype.toString.call(t))return this;for(var e={},i=0;i<b.length;i++)void 0!==t[b[i]]&&(e[b[i]]=t[b[i]]);if(e.text=(e.text||"").toString(),e.mode=c(e.mode),e._utc=Date.now()/1e3,this.media){var n=0;void 0===e.time?(e.time=this.media.currentTime,n=this._.position):(n=m(this.comments,"time",e.time))<this._.position&&(this._.position+=1),this.comments.splice(n,0,e)}else this.comments.push(e);return this}function T(){return this._.visible?this:(this._.visible=!0,this.media&&this.media.paused||(_.call(this),p.call(this)),this)}function E(){return this._.visible?(g.call(this),this.clear(),this._.visible=!1,this):this}function k(){return this._.engine.clear(this._.stage,this._.runningList),this._.runningList=[],this}function C(){return this._.width=this.container.offsetWidth,this._.height=this.container.offsetHeight,this._.engine.resize(this._.stage,this._.width,this._.height),this._.duration=this._.width/this._.speed,this}var D={get:function(){return this._.speed},set:function(t){return"number"!=typeof t||isNaN(t)||!isFinite(t)||t<=0?this._.speed:(this._.speed=t,this._.width&&(this._.duration=this._.width/t),t)}};function z(t){t&&y.call(this,t)}return z.prototype.destroy=function(){return x.call(this)},z.prototype.emit=function(t){return L.call(this,t)},z.prototype.show=function(){return T.call(this)},z.prototype.hide=function(){return E.call(this)},z.prototype.clear=function(){return k.call(this)},z.prototype.resize=function(){return C.call(this)},Object.defineProperty(z.prototype,"speed",D),z}));
    /* eslint-enable */
    } else {
        !!window.Danmaku || Emby.importModule(requireDanmakuPath).then(f => {
            console.log(f);
            window.Danmaku = f;
        }).catch(error => {
            console.error(`fail Emby.importModule error:`, error);
        });
    }
    // ------ require end ------

    class EDE {
        constructor() {
            this.chConvert = 0;
            if (window.localStorage.getItem(lsKeys.chConvert)) {
                this.chConvert = window.localStorage.getItem(lsKeys.chConvert);
            }
            // 0:当前状态关闭 1:当前状态打开
            this.danmakuSwitch = 1;
            if (window.localStorage.getItem(lsKeys.danmakuSwitch)) {
                this.danmakuSwitch = parseInt(window.localStorage.getItem(lsKeys.danmakuSwitch));
            }
            this.danmaku = null;
            this.episode_info = null;
            this.ob = null;
            this.loading = false;
            this.destroyTimeoutIds = [];
            this.filterKeywords = '';
            this.filterKeywordsEnable = false;
        }
    }

    function createButton(opt) {
        let button = document.createElement('button');
        opt = { ...buttonOptions, ...opt };
        Object.entries(opt).forEach(([key, value]) => button.setAttribute(key, value));
        if (opt.innerText) {
            let icon = document.createElement('span');
            icon.className = 'md-icon autortl';
            icon.innerText = opt.innerText;
            button.appendChild(icon);
        } else if (opt.iconKey) {
            button.innerHTML = `<i class="md-icon autortl">${opt.iconKey}</i>`;
        }
        button.onclick = opt.onclick;
        return button;
    }

    // if showSettingBtns = true
    function createSubPanel(popDiv, label, localStorageKey, inputOpts = {}) {
        const defaultOpts = { min: 0.1, max: 3, step: 0.1 };
        inputOpts = { ...defaultOpts, ...inputOpts };
        // 大小调整SubPanel
        let subPanelEle = document.createElement('div');
        subPanelEle.style.display = 'flex';
        subPanelEle.style.flexDirection = 'column';
        subPanelEle.style.flexWrap = 'nowrap';
        subPanelEle.style.justifyContent = 'center';
        subPanelEle.style.alignItems = 'center';
        // 滑动条
        let sliderEle = document.createElement('input');
        sliderEle.setAttribute('orient', 'vertical');
        sliderEle.setAttribute('type', 'range');
        sliderEle.setAttribute('min', String(inputOpts.min));
        sliderEle.setAttribute('max', String(inputOpts.max));
        sliderEle.setAttribute('step', String(inputOpts.step));
        sliderEle.style.width = '30px';
        sliderEle.style.height = '60px';
        sliderEle.style.appearance = 'slider-vertical';
        sliderEle.oninput = () => {
            inputEle.value = parseFloat(sliderEle.value).toFixed(1);
        };
        // 输入框
        let inputEle = document.createElement('input');
        inputEle.type = 'text';
        inputEle.style.width = '30px';
        inputEle.style.textAlign = 'center';
        inputEle.oninput = () => {
            var oldValue = window.localStorage.getItem(localStorageKey) ?? '1.0';
            var fontSizeMagnification = parseFloat(inputEle.value);
            if (isNaN(fontSizeMagnification)) {
                inputEle.value = oldValue;
                sliderEle.value = oldValue;
                alert('请输入有效的数字！');
            } else if (fontSizeMagnification < inputOpts.min
                || fontSizeMagnification > inputOpts.max
            ) {
                inputEle.value = oldValue;
                sliderEle.value = oldValue;
                alert(`请输入${inputOpts.min}到${inputOpts.max}之间的数字！`);
            } else {
                sliderEle.value = fontSizeMagnification.toFixed(1);
            }
        };
        // 监听 Input 回车结束设置
        inputEle.addEventListener('keydown', function (e) {
            if (e.key === 'Enter') {
                popDiv.style.display = 'none';
                if (popDiv.startSetter) {
                    popDiv.startSetter = undefined;
                    doDanmakuChange({ localStorageKey: inputEle.value });
                }
            }
        });
        // 标签
        let labelEle = document.createElement('span');
        labelEle.innerText = label;

        // DOM, 将滑动条和输入框和描述添加到 subPanel
        subPanelEle.appendChild(sliderEle);
        subPanelEle.appendChild(inputEle);
        subPanelEle.appendChild(labelEle);
        // Props, 定义获取元素的方法
        subPanelEle.getSlider = () => sliderEle;
        subPanelEle.getInput = () => inputEle;
        subPanelEle.getLabel = () => labelEle;
        return subPanelEle;
    }

    /** 调整字幕大小和透明度的Button
     *  if showSettingBtns = true
     * @returns
     */
    function createResizeButton() {
        // 创建按钮
        // let button = document.createElement('button', buttonOptions);
        let button = document.createElement('button');
        for (let key in buttonOptions) {
            button.setAttribute(key, buttonOptions[key]);
        }
        button.setAttribute('title', '弹幕调整');
        button.setAttribute('id', 'danmuStyleSetter');
        //创建按钮图标
        let icon = document.createElement('span');
        icon.className = 'md-icon';
        icon.innerText = danmuStyleSetter_icon;

        // 创建弹出面板
        let popDiv = document.getElementById('danmuStyleSetterPopPanel');
        if (popDiv) popDiv.remove();
        popDiv = document.createElement('div');
        popDiv.setAttribute('id', 'danmuStyleSetterPopPanel');
        popDiv.startSetter = undefined;
        popDiv.style.display = 'none';
        popDiv.style.position = 'absolute';
        popDiv.style.padding = '6px';
        popDiv.style.background = '#555';
        popDiv.style.flexWrap = 'nowrap';
        popDiv.style.justifyContent = 'center';
        popDiv.style.alignItems = 'center';

        // 大小调整 SubPanel
        const fontSizeSetPopDiv = createSubPanel(popDiv, '大小', lsKeys.danmakuFontSizeMagnification);
        const fontSizeInput = fontSizeSetPopDiv.getInput();
        const fontSizeSlider = fontSizeSetPopDiv.getSlider();

        // 透明度调整 SubPanel
        const fontOpacitySetPopDiv = createSubPanel(popDiv, '透明度', lsKeys.danmakuFontOpacity, { max: 1 });
        const fontOpacityInput = fontOpacitySetPopDiv.getInput();
        const fontOpacitySlider = fontOpacitySetPopDiv.getSlider();

        // 基准速度调整 SubPanel
        const speedSetPopDiv = createSubPanel(popDiv, '速度', lsKeys.danmakuSpeed);
        const speedInput = speedSetPopDiv.getInput();
        const speedSlider = speedSetPopDiv.getSlider();

        // 时间轴偏移秒数调整 SubPanel
        const timelineOffsetSetPopDiv = createSubPanel(popDiv, '轴偏秒', lsKeys.danmakuTimelineOffset, {
            min: -30, max: 30, step: 1,
        });
        const timelineOffsetInput = timelineOffsetSetPopDiv.getInput();
        const timelineOffsetSlider = timelineOffsetSetPopDiv.getSlider();

        // 所有 danmakuCtr 都没渲染
        const popDivClientWidth = 2 * parseInt(popDiv.style.padding.replace('px', ''))
            + parseInt(fontSizeInput.style.width.replace('px', ''))
            + parseInt(fontOpacityInput.style.width.replace('px', ''))
            + parseInt(speedInput.style.width.replace('px', ''))
            + parseInt(timelineOffsetInput.style.width.replace('px', ''))
            + 30; // this is offset for label

        // icon插入button
        button.appendChild(icon);
        popDiv.appendChild(fontSizeSetPopDiv);
        popDiv.appendChild(fontOpacitySetPopDiv);
        popDiv.appendChild(speedSetPopDiv);
        popDiv.appendChild(timelineOffsetSetPopDiv);
        // 将POP插入body
        document.body.appendChild(popDiv);

        // 监听鼠标点击事件
        button.addEventListener('click', function (event) {
            if (popDiv.style.display == 'none') {
                // 赋初值
                let curFontSizeMag = localStorage.getItem(lsKeys.danmakuFontSizeMagnification);
                let curFontOpacity = localStorage.getItem(lsKeys.danmakuFontOpacity);
                let curSpeed = localStorage.getItem(lsKeys.danmakuSpeed);
                let curTimelineOffset = localStorage.getItem(lsKeys.danmakuTimelineOffset);
                curFontSizeMag = isNaN(parseFloat(curFontSizeMag)) ? '1.0' : curFontSizeMag;
                curFontOpacity = isNaN(parseFloat(curFontOpacity)) ? '1.0' : curFontOpacity;
                curSpeed = isNaN(parseFloat(curSpeed)) ? '1.0' : curSpeed;
                curTimelineOffset = isNaN(parseFloat(curTimelineOffset)) ? '0.0' : curTimelineOffset;
                fontSizeSlider.value = curFontSizeMag;
                fontSizeInput.value = curFontSizeMag;
                fontOpacitySlider.value = curFontOpacity;
                fontOpacityInput.value = curFontOpacity;
                speedSlider.value = curSpeed;
                speedInput.value = curSpeed;
                timelineOffsetSlider.value = curTimelineOffset;
                timelineOffsetInput.value = curTimelineOffset;

                // CSS
                var x = event.clientX - 36 > 0 ? event.clientX - 36 : 0;
                var y = event.clientY - 160 > 0 ? event.clientY - 160 : 0;
                // 假如超出屏幕宽度,则将 popDiv 向左移动自身的宽度
                if (x + popDivClientWidth > window.screen.availWidth) {
                    x -= popDivClientWidth;
                }

                popDiv.startSetter = '1';
                popDiv.style.left = x + 'px';
                popDiv.style.top = y + 'px';
                popDiv.style.display = 'flex';
            } else {
                popDiv.style.display = 'none';
                if (popDiv.startSetter) {
                    popDiv.startSetter = undefined;
                    doDanmakuChange({
                        [lsKeys.danmakuFontSizeMagnification]: fontSizeInput.value,
                        [lsKeys.danmakuFontOpacity]: fontOpacityInput.value,
                        [lsKeys.danmakuSpeed]: speedInput.value,
                        [lsKeys.danmakuTimelineOffset]: timelineOffsetInput.value,
                    });
                }
            }
        });
        // 监听页面点击事件
        document.addEventListener('click', function (event) {
            // 检查点击事件的目标元素是否是div或div内的元素
            if (event.target === popDiv || popDiv.contains(event.target) 
                || event.target === button || button.contains(event.target)
            ) {
                return; // 如果是，则不执行下面的代码
            }
            popDiv.style.display = 'none';
            if (popDiv.startSetter) {
                popDiv.startSetter = undefined;
                doDanmakuChange({ 
                    [lsKeys.danmakuFontSizeMagnification]: fontSizeInput.value,
                    [lsKeys.danmakuFontOpacity]: fontOpacityInput.value,
                    [lsKeys.danmakuSpeed]: speedInput.value,
                    [lsKeys.danmakuTimelineOffset]: timelineOffsetInput.value,
                });
            }
        });
        return button;
    }

    /**
     * 热重载弹幕并更新本地存储值,例如执行弹幕大小和透明度变换...
     * @param {Object} keyValuePairs - 键值对对象,如 {key1: value1, key2: value2}
     * @param {Function} [callback] - 更新后执行的回调函数
     */
    function doDanmakuChange(keyValuePairs, callback) {
        let flag = false;
        Object.keys(keyValuePairs).forEach(key => {
            const oldValue = window.localStorage.getItem(key);
            const newValue = keyValuePairs[key];
            if (newValue !== oldValue) {
                window.localStorage.setItem(key, newValue);
                flag = true;
            }
        });
        if (flag) { loadDanmaku(LOAD_TYPE.RELOAD); }
        if (typeof callback === 'function') { callback(); }
    }

    function initListener() {
        let _media = document.querySelector(mediaQueryStr);
        // 页面未加载
        if (!_media) {
            window.ede.episode_info && (window.ede.episode_info = null);
            return;
        }
        if (_media.getAttribute('ede_listening')) { return; }
        console.log('正在初始化Listener');
        _media.setAttribute('ede_listening', true);
        _media.addEventListener('play', () => {
            console.log('H5VideoPlayListener: 初始化弹幕信息');
            loadDanmaku(LOAD_TYPE.INIT);
        });
        const flag = window.ede.danmaku && window.ede.danmakuSwitch == 1;
        playbackEventsOn({
            'unpause': (e, data) => {
                console.log('unpause event: ' + e.type);
                if (flag) {
                    console.log('Resizing');
                    window.ede.danmaku.hide();
                    window.ede.danmaku.show();
                    window.ede.danmaku.resize();
                }
            },
        });
        console.log('Listener初始化完成');
    }

    function initUI() {
        // 已初始化
        if (document.getElementById(eleIds.danmakuCtr)) {
            return;
        }
        console.log('正在初始化UI');

        // 弹幕按钮容器 div
        // const ctrQueryStr = `.videoOsdBottom-maincontrols ${isJellyfin ? '.buttons' : '.videoOsdBottom-buttons'}`; // this not need setTimeout, but unknown why
        // .graphicContentContainer:not(.hide) .videoOsdBottom-maincontrols .videoOsdBottom-buttons
        const ctrQueryStr = `${mediaContainerQueryStr} .videoOsdBottom-maincontrols ${isJellyfin ? '.buttons' : '.videoOsdBottom-buttons'}`;
        const parent = document.querySelector(ctrQueryStr);
        // 延时判断,精确 dom query 时播放器 UI 小概率暂未渲染
        if (!parent) {
            window.ede.destroyTimeoutIds.push(setTimeout(() => {
                console.log("retry initUI!");
                initUI();
            }, check_interval));
            return;
        }

        // 在老客户端上存在右侧按钮,在右侧按钮前添加
        const rightButtonsStr = `.videoOsdBottom-buttons-right`;
        const rightButtons = parent.querySelector(rightButtonsStr);

        let menubar = document.createElement('div');
        menubar.id = eleIds.danmakuCtr;
        if (!window.ede.episode_info) {
            menubar.style.opacity = 0.5;
        }
        if (rightButtons) {
            parent.insertBefore(menubar, rightButtons);
        } else {
            parent.append(menubar);
        }
        
        // 弹幕开关
        displayButtonOpts.innerText = danmaku_icons[window.ede.danmakuSwitch];
        menubar.appendChild(createButton(displayButtonOpts));
        // 弹幕设置
        menubar.appendChild(createButton(searchButtonOpts));
        if (showSettingBtns) {
            // 简繁转换
            translateButtonOpts.title = chConverTtitle[window.ede.chConvert];
            menubar.appendChild(createButton(translateButtonOpts));
            // 屏蔽密度等级
            filterButtonOpts.innerText = filter_icons[parseInt(window.localStorage.getItem(lsKeys.danmakuFilterLevel) ?? 0)];
            menubar.appendChild(createButton(filterButtonOpts));
            // 弹幕信息
            menubar.appendChild(createButton(infoButtonOpts));
            // 弹幕大小调整
            menubar.appendChild(createResizeButton());
        }
        console.log('UI初始化完成');
    }

    // android 不兼容, web 和 Electron 兼容
    function sendNotification(title, msg) {
        const Notification = window.Notification || window.webkitNotifications;
        console.log(msg);
        if (Notification.permission === 'granted') {
            return new Notification(title, {
                body: msg,
            });
        } else {
            Notification.requestPermission((permission) => {
                if (permission === 'granted') {
                    return new Notification(title, {
                        body: msg,
                    });
                }
            });
        }
    }

    async function getEmbyItemInfo() {
        return window.require(['playbackManager']).then((items) => items?.[0].currentItem());
    }

    async function fatchEmbyItemInfo(id) {
        return await ApiClient.getItem(ApiClient.getCurrentUserId(), id);
    }

    async function fetchSearchEpisodes(anime, episode, withRelated = true) {
        if (!anime) { throw new Error('anime is required'); }
        const searchUrl = `${dandanplayApi}/search/episodes?anime=${anime}&withRelated=${withRelated}
            ${episode ? `&episode=${episode}` : ''}`;
        const animaInfo = await fetch(searchUrl, {
            method: 'GET',
            headers: {
                'Accept-Encoding': 'gzip',
                Accept: 'application/json',
                'User-Agent': navigator.userAgent,
            },
        })
            .then((response) => response.json())
            .catch((error) => {
                console.log('查询失败:', error);
                return null;
            });
        console.log('查询成功', animaInfo);
        return animaInfo;
    }

    async function getMapByEmbyItemInfo() {
        let item;
        if (isJellyfin) {
            item = await fatchEmbyItemInfo(embyItemId);
        } else {
            item = await getEmbyItemInfo();
            if (!item) {
                // getEmbyItemInfo from playbackManager null, will next called
                return null;
            }
        }
        let _id;
        let animeName;
        let anime_id = -1;
        let episode;
        if (item.Type == 'Episode') {
            _id = item.SeasonId;
            animeName = item.SeriesName;
            episode = item.IndexNumber;
            let session = item.ParentIndexNumber;
            if (session != 1) {
                animeName += ' ' + session;
            }
        } else {
            _id = item.Id;
            animeName = item.Name;
            episode = 'movie';
        }
        let _id_key = '_anime_id_rel_' + _id;
        let _name_key = '_anime_name_rel_' + _id;
        let _episode_key = '_episode_id_rel_' + _id + '_' + episode;
        if (window.localStorage.getItem(_id_key)) {
            anime_id = window.localStorage.getItem(_id_key);
        }
        if (window.localStorage.getItem(_name_key)) {
            animeName = window.localStorage.getItem(_name_key);
        }
        return {
            _id: _id,
            _id_key: _id_key,
            _name_key: _name_key,
            _episode_key: _episode_key,
            anime_id: anime_id,
            episode: episode, // this is episode number, not a index
            animeName: animeName,
            seriesOrMovieId: item.SeriesId || item.Id,
        };
    }

    async function getEpisodeInfo(is_auto = true) {
        const itemInfoMap = await getMapByEmbyItemInfo();
        if (!itemInfoMap) { return null; }
        const { _episode_key, anime_id } = itemInfoMap;
        let { animeName, episode } = itemInfoMap;
        if (is_auto) {
            if (window.localStorage.getItem(_episode_key)) {
                return JSON.parse(window.localStorage.getItem(_episode_key));
            }
        }
        // if (!is_auto) {
        //     animeName = prompt('确认动画名:', animeName);
        //     if (animeName == null) throw new Error('用户取消确认动画名操作');
        // }

        let animaInfo = await fetchSearchEpisodes(animeName, is_auto ? episode : null);
        if (is_auto && animaInfo.animes.length == 0) {
            // from: https://github.com/Izumiko/jellyfin-danmaku/blob/jellyfin/ede.js#L886
            console.log(`标题名: ${animeName},自动匹配未查询到结果,将使用原标题名,重试一次`);
            const seriesOrMovieInfo = await ApiClient.getItem(ApiClient.getCurrentUserId(), itemInfoMap.seriesOrMovieId);
            if (seriesOrMovieInfo.OriginalTitle) {
                animeName = seriesOrMovieInfo.OriginalTitle;
                animaInfo = await fetchSearchEpisodes(animeName, is_auto ? episode : null);
                if (animaInfo.animes.length > 0) {
                    console.log(`使用原标题名: ${animeName},自动匹配成功`);
                }
            }
        }
        if (animaInfo.animes.length == 0) {
            console.log(`弹幕查询无结果`);
            return null;
        }

        let selectAnime_id = 1;
        if (anime_id != -1) {
            for (let index = 0; index < animaInfo.animes.length; index++) {
                if (animaInfo.animes[index].animeId == anime_id) {
                    selectAnime_id = index + 1;
                }
            }
        }
        // if (!is_auto) {
        //     let anime_lists_str = list2string(animaInfo);
        //     console.log(anime_lists_str);
        //     selectAnime_id = prompt('选择:\n' + anime_lists_str, selectAnime_id);
        //     if (selectAnime_id == null) throw new Error('用户取消选择集数操作');
        //     selectAnime_id = parseInt(selectAnime_id) - 1;
        //     window.localStorage.setItem(_id_key, animaInfo.animes[selectAnime_id].animeId);
        //     window.localStorage.setItem(_name_key, animaInfo.animes[selectAnime_id].animeTitle);
        //     let episode_lists_str = ep2string(animaInfo.animes[selectAnime_id].episodes);
        //     episode = prompt('确认集数:\n' + episode_lists_str, parseInt(episode));
        //     if (episode == null) throw new Error('用户取消确认集数操作');
        //     episode = parseInt(episode) - 1;
        // } else {
            selectAnime_id = parseInt(selectAnime_id) - 1;
            episode = 0;
        // }
        let episodeInfo = {
            episodeId: animaInfo.animes[selectAnime_id].episodes[episode].episodeId,
            animeTitle: animaInfo.animes[selectAnime_id].animeTitle,
            episodeTitle: animaInfo.animes[selectAnime_id].type == 'tvseries'
                ? animaInfo.animes[selectAnime_id].episodes[episode].episodeTitle
                : null,
        };
        window.localStorage.setItem(_episode_key, JSON.stringify(episodeInfo));
        return episodeInfo;
    }

    function getComments(episodeId) {
        let url = dandanplayApi + '/comment/' + episodeId + '?withRelated=true&chConvert=' + window.ede.chConvert;
        return fetch(url, {
            method: 'GET',
            headers: {
                'Accept-Encoding': 'gzip',
                Accept: 'application/json',
                'User-Agent': navigator.userAgent,
            },
        })
            .then((response) => response.json())
            .then((data) => {
                console.log('弹幕获取成功: ' + data.comments.length);
                return data.comments;
            })
            .catch((error) => {
                console.log('弹幕获取失败:', error);
                return null;
            });
    }

    async function createDanmaku(comments) {
        if (!comments) { return; }
        if (window.ede.danmaku != null) {
            window.ede.danmaku.clear();
            window.ede.danmaku.destroy();
            window.ede.danmaku = null;
        }
        let _comments = danmakuFilter(danmakuParser(comments));
        console.log('弹幕加载成功: ' + _comments.length);

        // while (!document.querySelector(mediaContainerQueryStr)) {
        //     await new Promise((resolve) => setTimeout(resolve, 200));
        // }

        mediaContainerQueryStr = isJellyfin ? '.syncPlayContainer' : mediaContainerQueryStr;
        let _container = document.querySelector(mediaContainerQueryStr);
        let _media = document.querySelector(mediaQueryStr);
        if (!_media) throw new Error('用户已退出视频播放');
        if (!isVersionOld) {
            _media.style.position = 'absolute';
        }
        // from https://github.com/Izumiko/jellyfin-danmaku/blob/jellyfin/ede.js#L1104
        const wrapperTop = 0; // 播放器 UI 顶部阴影
        let wrapper = document.getElementById(eleIds.danmakuWrapper);
        wrapper && wrapper.remove();
        wrapper = document.createElement('div');
        wrapper.id = eleIds.danmakuWrapper;
        wrapper.style.position = 'fixed';
        wrapper.style.width = '100%';
        wrapper.style.height = `calc(${lsGetOrDefault(lsKeys.danmakuHeightRatio, 1) * 100}% - ${wrapperTop}px)`;
        // wrapper.style.opacity = lsGetOrDefault(lsKeys.danmakuFontOpacity, 1); // 弹幕整体透明度
        wrapper.style.top = wrapperTop + 'px';
        wrapper.style.pointerEvents = 'none';
        _container.prepend(wrapper);
        // 弹幕基准速度,这里可以根据屏幕尺寸再计算添加倍率,不过还是设备上手调比较简单
        let _speed = 144 * lsGetOrDefault(lsKeys.danmakuSpeed, 1);
        window.ede.danmaku = new Danmaku({
            container: wrapper,
            media: _media,
            comments: _comments,
            engine: localStorage.getItem(lsKeys.danmakuEngine) || 'canvas',
            speed: _speed,
        });
        window.ede.danmakuSwitch == 1 ? window.ede.danmaku.show() : window.ede.danmaku.hide();
        if (window.ede.ob) {
            window.ede.ob.disconnect();
        }
        window.ede.ob = new ResizeObserver(() => {
            if (window.ede.danmaku) {
                console.log('Resizing');
                window.ede.danmaku.resize();
            }
        });
        window.ede.ob.observe(_container);
        // 设置弹窗内的弹幕信息
        buildCurrentDanmakuInfo(currentDanmakuInfoContainerId);
    }

    function loadDanmaku(loadType = LOAD_TYPE.CHECK) {
        if (window.ede.loading) {
            console.log('正在重新加载');
            return;
        }
        window.ede.loading = true;
        getEpisodeInfo(loadType !== LOAD_TYPE.SEARCH)
            .then((info) => {
                return new Promise((resolve, reject) => {
                    if (!info) {
                        if (loadType !== LOAD_TYPE.INIT) {
                            reject('播放器未完成加载');
                        } else {
                            reject(null);
                        }
                    }
                    if (
                        loadType !== LOAD_TYPE.SEARCH &&
                        loadType !== LOAD_TYPE.REFRESH &&
                        loadType !== LOAD_TYPE.RELOAD &&
                        window.ede.danmaku &&
                        window.ede.episode_info &&
                        window.ede.episode_info.episodeId == info.episodeId
                    ) {
                        reject('当前播放视频未变动');
                    } else {
                        window.ede.episode_info = info;
                        resolve(info.episodeId);
                    }
                });
            })
            .then(
                (episodeId) => {
                    if (episodeId) {
                        if (loadType === LOAD_TYPE.RELOAD && danmuCache[episodeId]) {
                            createDanmaku(danmuCache[episodeId])
                                .then(() => {
                                    console.log('弹幕就位');
                                    // embyToast({ text: `弹幕就位,已加载 ${window.ede.danmaku?.comments.length} 条弹幕` });
                                })
                                .catch((err) => {
                                    console.log(err);
                                });
                        } else {
                            getComments(episodeId).then((comments) => {
                                danmuCache[episodeId] = comments;
                                window.ede.downloadSum = comments.length;
                                createDanmaku(comments)
                                    .then(() => {
                                        console.log('弹幕就位');
                                        embyToast({ text: `弹幕就位,已获取 ${window.ede.downloadSum} 条弹幕` });
                                    })
                                    .catch((err) => {
                                        console.log(err);
                                    });
                            });
                        }
                    }
                },
                (msg) => {
                    if (msg) {
                        console.log(msg);
                    }
                },
            )
            .then(() => {
                window.ede.loading = false;
                if (document.getElementById(eleIds.danmakuCtr).style.opacity != 1) {
                    document.getElementById(eleIds.danmakuCtr).style.opacity = 1;
                }
            })
            .catch((err) => {
                console.log(err);
            });
    }

    function danmakuFilter(comments) {
        let _comments = [...comments];
        _comments = danmakuTypeFilter(_comments);
        _comments = danmakuDensityLevelFilter(_comments);
        _comments = danmakuKeywordsFilter(_comments);
        return _comments;
    }

    /** 过滤弹幕类型 */
    function danmakuTypeFilter(comments) {
        let _comments = [...comments];
        let idArray = JSON.parse(window.localStorage.getItem(lsKeys.danmakuTypeFilter) ?? '[]');
        // 彩色过滤,只留下默认的白色
        if (idArray.includes('onlyWhite')) {
            _comments = _comments.filter(c => '#ffffff' === c.style.color.toLowerCase().slice(0, 7));
            idArray.splice(idArray.indexOf('onlyWhite'), 1);
        }
        // 过滤特定模式的弹幕
        if (idArray.length > 0) {
            _comments = _comments.filter(c => !idArray.includes(c.mode));
        }
        return _comments;
    }

    /** 过滤弹幕密度等级,水平和垂直 */
    function danmakuDensityLevelFilter(comments) {
        let level = parseInt(window.localStorage.getItem(lsKeys.danmakuFilterLevel) ?? 0);
        if (level == 0) {
            return comments;
        }
        let limit = 9 - level * 2;
        let vertical_limit = 6;
        let arr_comments = [];
        let vertical_comments = [];
        for (let index = 0; index < comments.length; index++) {
            let element = comments[index];
            let i = Math.ceil(element.time);
            let i_v = Math.ceil(element.time / 3);
            if (!arr_comments[i]) {
                arr_comments[i] = [];
            }
            if (!vertical_comments[i_v]) {
                vertical_comments[i_v] = [];
            }
            // TODO: 屏蔽过滤
            if (vertical_comments[i_v].length < vertical_limit) {
                vertical_comments[i_v].push(element);
            } else {
                element.mode = 'rtl';
            }
            if (arr_comments[i].length < limit) {
                arr_comments[i].push(element);
            }
        }
        return arr_comments.flat();
    }

    /** 通过屏蔽关键词过滤弹幕 */
    function danmakuKeywordsFilter(comments) {
        let enbale = window.ede.filterKeywordsEnable;
        if (!enbale) { return comments;}
        let _comments = [...comments];
        let keywords = window.ede.filterKeywords.split(/\r?\n/).map(k => k.trim());
        if (keywords.length > 0) {
            _comments = _comments.filter(c => !keywords.some(k => c.text.includes(k)));
        }
        return _comments;
    }

    function danmakuParser($obj) {
        //const fontSize = Number(values[2]) || 25
        // 弹幕大小
        const fontSizeMagnification = parseFloat(
            localStorage.getItem(lsKeys.danmakuFontSizeMagnification)
        ) || 1;
        let fontSize = 25;
        const h3Ele = document.querySelector(isJellyfin ? '.osdTitle' : '.videoOsdTitle');
        if (h3Ele) {
            fontSize = parseFloat(getComputedStyle(h3Ele).fontSize.replace('px', '')) * fontSizeMagnification;
        } else {
            fontSize = Math.round(
                (window.screen.height > window.screen.width 
                    ? window.screen.width 
                    : window.screen.height / 1080) * 18 * fontSizeMagnification
            );
        }
        // 弹幕透明度
        const fontOpacity = Math.round(lsGetOrDefault(lsKeys.danmakuFontOpacity, 1) * 255).toString(16);
        // 时间轴偏移秒数
        const timelineOffset = parseInt(localStorage.getItem(lsKeys.danmakuTimelineOffset)) || 0;
        //const $xml = new DOMParser().parseFromString(string, 'text/xml')
        return $obj
            .map(($comment) => {
                const p = $comment.p;
                //if (p === null || $comment.childNodes[0] === undefined) return null;
                const values = p.split(',');
                const mode = { 6: 'ltr', 1: 'rtl', 5: 'top', 4: 'bottom' }[values[1]];
                if (!mode) return null;
                // 弹幕颜色+透明度
                const color = `000000${Number(values[2]).toString(16)}${fontOpacity}`.slice(-8);
                return {
                    text: $comment.m,
                    mode,
                    time: values[0] * 1 + timelineOffset,
                    style: {
                        fontSize: `${fontSize}px`,
                        color: `#${color}`,
                        textShadow:
                            color === '00000' ? '-1px -1px #fff, -1px 1px #fff, 1px -1px #fff, 1px 1px #fff' : '-1px -1px #000, -1px 1px #000, 1px -1px #000, 1px 1px #000',

                        font: `${fontSize}px sans-serif`,
                        fillStyle: `#${color}`,
                        strokeStyle: color === '000000' ? `#ffffff${fontOpacity}` : `#000000${fontOpacity}`,
                        lineWidth: 2.0,
                    },
                };
            })
            .filter((x) => x);
    }

    // function list2string($obj2) {
    //     const $animes = $obj2.animes;
    //     let anime_lists = $animes.map(($single_anime) => {
    //         return $single_anime.animeTitle + ' 类型:' + $single_anime.typeDescription;
    //     });
    //     let anime_lists_str = '1:' + anime_lists[0];
    //     for (let i = 1; i < anime_lists.length; i++) {
    //         anime_lists_str = anime_lists_str + '\n' + (i + 1).toString() + ':' + anime_lists[i];
    //     }
    //     return anime_lists_str;
    // }

    // function ep2string($obj3) {
    //     const $animes = $obj3;
    //     let anime_lists = $animes.map(($single_ep) => {
    //         return $single_ep.episodeTitle;
    //     });
    //     let ep_lists_str = '1:' + anime_lists[0];
    //     for (let i = 1; i < anime_lists.length; i++) {
    //         ep_lists_str = ep_lists_str + '\n' + (i + 1).toString() + ':' + anime_lists[i];
    //     }
    //     return ep_lists_str;
    // }

    async function createDialog() {
        const html = `<div id="${eleIds.dialogContainer}"></div>`;
        embyDialog({ html, buttons: [{ name: '关闭' }] });
        afterEmbyDialogCreated();
    }

    async function afterEmbyDialogCreated() {
        const itemInfoMap = await getMapByEmbyItemInfo();
        const { _id_key, _name_key, _episode_key, anime_id, animeName, episode } = itemInfoMap;
        searchDanmakuOpts = {
            _id_key: _id_key,
            _name_key: _name_key,
            _episode_key: _episode_key,
            anime_id: anime_id,
            animeName: animeName,
            episode: (parseInt(episode) || 1) - 1, // convert to index
            animes: [],
        }

        let dialogContainer = document.getElementById(eleIds.dialogContainer);
        if (!dialogContainer) {
            window.ede.destroyTimeoutIds.push(setTimeout(() => {
                console.log("retry dialogContainer!");
                afterEmbyDialogCreated();
            }, check_interval));
            return;
        }
        let tabsMenuContainer = document.createElement('div');
        tabsMenuContainer.className = embyTabsMenuClass;
        tabsMenuContainer.appendChild(embyTabs(danmakuTabOpts, danmakuTabOpts[0].id, 'id', 'name', (index) => {
            danmakuTabOpts.forEach((obj, i) => document.getElementById(obj.id).hidden = i !== index);
        }));
        dialogContainer.appendChild(tabsMenuContainer);

        danmakuTabOpts.forEach((tab, index) => {
            let tabContainer = document.createElement('div');
            tabContainer.id = tab.id;
            tabContainer.style.textAlign = 'left';
            tabContainer.hidden = index != 0;
            dialogContainer.appendChild(tabContainer);
            tab.buildMethod(tab.id);
        });
    }
    
    function buildSearchEpisode(containerId) {
        let container = document.getElementById(containerId);
        let template = `
            <div>
                <div>
                    <label class="${embyLabelClass}">标题: </label>
                    <div style="display: flex;" id="${eleIds.danmakuSearchNameDiv}"></div>
                </div>
                <div id="${eleIds.danmakuEpisodeFlag}" hidden>
                    <label class="${embyLabelClass}">媒体名: </label>
                    <div class="${embySelectWrapperClass}" style="max-width: 100%;" id="${eleIds.danmakuEpisodeDiv}"></div>
                    <label class="${embyLabelClass}">分集名: </label>
                    <div style="display: flex;">
                        <div class="${embySelectWrapperClass}" style="max-width: 90%;"  id="${eleIds.danmakuEpisodeNumDiv}"></div>
                        <div id="${eleIds.danmakuEpisodeLoad}"></div>
                    </div>
                </div>
                <div>
                    <label class="${embyLabelClass}" id="${eleIds.danmakuRemark}"></label>
                </div>
            </div>
        `;
        container.innerHTML = template.trim();
        let searchInput = embyInput(eleIds.danmakuSearchName, null, searchDanmakuOpts.animeName);
        let searchBtn = embyButton({id: eleIds.danmakuSearchEpisode, label: '搜索', iconKey: 'search'}, doDanmakuSearchEpisode);
        container.querySelector('#' + eleIds.danmakuSearchNameDiv).appendChild(searchInput);
        container.querySelector('#' + eleIds.danmakuSearchNameDiv).appendChild(searchBtn);
        let loadBtn = embyButton({id: eleIds.danmakuSwitchEpisode, label: '加载弹幕', iconKey: 'check', style: embyCheckGreenStyle}
            , doDanmakuSwitchEpisode);
        container.querySelector('#' + eleIds.danmakuEpisodeLoad).appendChild(loadBtn);
    }

    function buildCurrentDanmakuInfo(containerId) {
        let container = document.getElementById(containerId);
        if (!container || !window.ede.episode_info) { return; }
        let template = `
            <div>
                <div>
                    <label class="${embyLabelClass}">媒体名: </label>
                    <div class="${embyTextDivClass}">${window.ede.episode_info.animeTitle}</div>
                </div>
                ${window.ede.episode_info.episodeTitle ?
                `<div>
                    <label class="${embyLabelClass}">分集名: </label>
                    <div class="${embyTextDivClass}">${window.ede.episode_info.episodeTitle}</div>
                </div>`
                : ''}
                <div>
                    <label class="${embyLabelClass}">其它信息: </label>
                    <div class="${embyTextDivClass}">
                        获取总条数: ${window.ede.downloadSum}, 
                        加载总条数: ${window.ede.danmaku?.comments.length}, 
                        被过滤条数: ${window.ede.downloadSum - window.ede.danmaku?.comments.length ?? 0}
                    </div>
                </div>
                <div id="testBtns">
                    
                </div>
            </div>
        `;
        container.innerHTML = template.trim();
        
    }

    function buildDanmakuSetting(containerId) {
        let container = document.getElementById(containerId);
        let template =  `
            <div>
                <div id="${eleIds.danmakuSwitchDiv}" style="margin-bottom: 0.2em;"></div>
                <div id="${eleIds.danmakuTypeFilterDiv}" style="margin-bottom: 0.2em;">
                    <label class="${embyLabelClass}">弹幕屏蔽类型: </label>
                </div>
<<<<<<< HEAD
                <div id="${eleIds.danmakuFilterLevelDiv}" style="margin-bottom: 0.2em;">
                    <label class="${embyLabelClass}">弹幕屏蔽等级: </label>
=======
                <div id="${eleIds.danmakuFilterLevelDiv}">
                    <label class="${embyLabelClass}">弹幕密度等级: </label>
                </div>
                <div id="${eleIds.danmakuHeightRatioDiv}">
                    <label class="${embyLabelClass}">弹幕高度比例: </label>
>>>>>>> 8011be2e
                </div>
                <div id="${eleIds.danmakuChConverDiv}" style="margin-bottom: 0.2em;">
                    <label class="${embyLabelClass}">简繁转换: </label>
                </div>
                <div id="${eleIds.danmakuEngineDiv}" style="margin-bottom: 0.2em;">
                    <label class="${embyLabelClass}">切换弹幕引擎: </label>
                </div>
                <div id="${eleIds.filterKeywordsDiv}" style="margin-bottom: 0.2em;">
                    <label class="${embyLabelClass}">屏蔽关键字: </label>
                </div>
            </div>
        `;
        container.innerHTML = template.trim();
        let switchCheckbox = embyCheckbox(eleIds.danmakuSwitch, eleIds.danmakuSwitch, '弹幕开关', window.ede.danmakuSwitch == 1
            , window.ede.danmakuSwitch == 1, doDanmakuSwitch);
        container.querySelector('#' + eleIds.danmakuSwitchDiv).appendChild(switchCheckbox);
        let typeFilterCheckboxList = embyCheckboxList(eleIds.danmakuTypeFilterSelect, eleIds.danmakuTypeFilterSelectName
            , localStorage.getItem(lsKeys.danmakuTypeFilter), danmakuTypeFilterOpts, doDanmakuTypeFilterSelect);
        container.querySelector('#' + eleIds.danmakuTypeFilterDiv).appendChild(typeFilterCheckboxList);
        container.querySelector('#' + eleIds.danmakuHeightRatioDiv).appendChild(
            embyTabs(danmakuHeightRatioOpts, lsGetOrDefault(lsKeys.danmakuHeightRatio, 1) 
                , 'id', 'name', danmakuHeightRatioChange));
        let filterLevelTabs = embyTabs(danmakuFilterLevelOpts, localStorage.getItem(lsKeys.danmakuFilterLevel) ?? 0
            , 'id', 'name', doDanmakuFilterLevelChange);
        container.querySelector('#' + eleIds.danmakuFilterLevelDiv).appendChild(filterLevelTabs);
        let chConvertTabs = embyTabs(danmakuChConverOpts, window.ede.chConvert, 'id', 'name', doDanmakuChConverChange);
        container.querySelector('#' + eleIds.danmakuChConverDiv).appendChild(chConvertTabs);
        let engineTabs = embyTabs(danmakuEngineOpts, localStorage.getItem(lsKeys.danmakuEngine) ?? danmakuEngineOpts[0].id
            , 'id', 'name', doDanmakuEngineSelect);
        container.querySelector('#' + eleIds.danmakuEngineDiv).appendChild(engineTabs);
<<<<<<< HEAD
        let chConvertTabs = embyTabs(danmakuChConverOpts, window.ede.chConvert, 'id', 'name', doDanmakuChConverChange);
        container.querySelector('#' + eleIds.danmakuChConverDiv).appendChild(chConvertTabs);
        let filterLevelTabs = embyTabs(danmakuFilterLevelOpts, window.localStorage.getItem(lsKeys.danmakuFilterLevel) ?? 0
            , 'id', 'name', doDanmakuFilterLevelChange);
        container.querySelector('#' + eleIds.danmakuFilterLevelDiv).appendChild(filterLevelTabs);
        let switchCheckbox = embyCheckbox(eleIds.danmakuSwitch, eleIds.danmakuSwitch, '弹幕开关', window.ede.danmakuSwitch == 1
            , window.ede.danmakuSwitch == 1, doDanmakuSwitch);
        container.querySelector('#' + eleIds.danmakuSwitchDiv).appendChild(switchCheckbox);
        // 屏蔽关键字
        let keywordsContainer = container.querySelector('#' + eleIds.filterKeywordsDiv);
        let enableDiv = keywordsContainer.appendChild(document.createElement('div'));
        let keywordsBtn = embyButton({id: eleIds.filterKeywordsBtn,label: '加载关键词过滤', iconKey: 'check'}, doDanmakuFilterKeywordsBtnClick);
        keywordsBtn.disabled = true;
        enableDiv.setAttribute('style', 'display: flex; justify-content: space-between; align-items: center; width: 90%;');
        enableDiv.appendChild(embyCheckbox(eleIds.filterKeywordsEnableId, '', '启用', '', window.ede.filterKeywordsEnable
            , (flag) => updateFilterKeywordsBtn(keywordsBtn, flag, document.getElementById(eleIds.filterKeywordsId).value.trim())));
        enableDiv.appendChild(document.createElement('div'))
                .appendChild(keywordsBtn);
        keywordsContainer.appendChild(document.createElement('div'))
            .appendChild(embyTextarea(eleIds.filterKeywordsId, window.ede.filterKeywords,'width: 90%;margin-top: 0.2em;', 8, true, false
                , (event) => updateFilterKeywordsBtn(keywordsBtn, document.getElementById(eleIds.filterKeywordsEnableId).checked, event.target.value.trim())));
        let label = document.createElement('label');
        label.innerText = '关键词过滤，支持正则匹配，多个关键词用换行分隔';
        label.className = 'fieldDescription';
        keywordsContainer.appendChild(document.createElement('div'))
            .appendChild(label);
        
=======
>>>>>>> 8011be2e
    }

    function buildDanmakuStyle(containerId) {
        let container = document.getElementById(containerId);
        let template = `
            <div style="${embySliderListStyle}">
                <div style="${embySliderStyle}">
                    <label class="${embyLabelClass}" style="${embySliderLabelStyle}">大小: </label>
                    <div id="${eleIds.danmakuSizeDiv}" style="width: 15.5em; text-align: center;"></div>
                    <label id="${eleIds.danmakuSizeLabel}" style="${embySliderLabelStyle}"></label>
                </div>
                <div style="${embySliderStyle}">
                    <label class="${embyLabelClass}" style="${embySliderLabelStyle}">透明度: </label>
                    <div id="${eleIds.danmakuAlphaDiv}" style="width: 15.5em; text-align: center;"></div>
                    <label id="${eleIds.danmakuAlphaLabel}" style="${embySliderLabelStyle}"></label>
                </div>
                <div style="${embySliderStyle}">
                    <label class="${embyLabelClass}" style="${embySliderLabelStyle}">速度: </label>
                    <div id="${eleIds.danmakuSpeedDiv}" style="width: 15.5em; text-align: center;"></div>
                    <label id="${eleIds.danmakuSpeedLabel}" style="${embySliderLabelStyle}"></label>
                </div>
                <div style="${embySliderStyle}">
                    <label class="${embyLabelClass}" style="${embySliderLabelStyle}">轴偏秒: </label>
                    <div id="${eleIds.danmakuOffsetDiv}" style="width: 15.5em; text-align: center;"></div>
                    <label id="${eleIds.danmakuOffsetLabel}" style="${embySliderLabelStyle}">0</label>
                </div>
            </div>
        `;
        container.innerHTML = template.trim();
        let sizeSlider = embySlider({ labelId: eleIds.danmakuSizeLabel, key: lsKeys.danmakuFontSizeMagnification}
            , {}, onDanmakuStyleChange, onDanmakuStyleChangeLabel);
        let alphaSlider = embySlider({ labelId: eleIds.danmakuAlphaLabel, key: lsKeys.danmakuFontOpacity}
            , { max: 1}, onDanmakuStyleChange, onDanmakuStyleChangeLabel);
        let speedSlider = embySlider({ labelId: eleIds.danmakuSpeedLabel, key: lsKeys.danmakuSpeed}
            , {}, onDanmakuStyleChange, onDanmakuStyleChangeLabel);
        container.querySelector('#' + eleIds.danmakuSizeDiv).appendChild(sizeSlider);
        container.querySelector('#' + eleIds.danmakuAlphaDiv).appendChild(alphaSlider);
        container.querySelector('#' + eleIds.danmakuSpeedDiv).appendChild(speedSlider);
        embySliderSetValue(sizeSlider, localStorage.getItem(lsKeys.danmakuFontSizeMagnification) || '1.0');
        embySliderSetValue(alphaSlider, localStorage.getItem(lsKeys.danmakuFontOpacity) || '1.0');
        embySliderSetValue(speedSlider, localStorage.getItem(lsKeys.danmakuSpeed) || '1.0');
        let btnContainer = container.querySelector('#' + eleIds.danmakuOffsetDiv);
        let styleOffsetOpts = { labelId: eleIds.danmakuOffsetLabel, key: lsKeys.danmakuTimelineOffset };
        onDanmakuStyleChangeLabel(localStorage.getItem(lsKeys.danmakuTimelineOffset) || '0', styleOffsetOpts);
        danmakuStyleOffsetBtns.forEach(btn => {
            btnContainer.appendChild(embyButton(btn, (event) => {
                const element = event.target.nodeName.toLowerCase() === 'i' ? event.target.parentElement : event.target;
                if (element) {
                    let oldValue = lsGetOrDefault(lsKeys.danmakuTimelineOffset, 0);
                    let newValue = oldValue + (parseFloat(element.getAttribute('styleOffset')) || 0);
                    // 如果 offset 为 0,则 newValue 应该设置为 0
                    if (newValue === oldValue) { newValue = 0;}
                    onDanmakuStyleChange(newValue, styleOffsetOpts);
                }
            }));
        });
    }
    

    function doDanmakuSwitch(flag) {
        console.log('切换弹幕开关');
        window.ede.danmakuSwitch = flag ? 1 : 0;
        window.localStorage.setItem(lsKeys.danmakuSwitch, window.ede.danmakuSwitch);
        document.querySelector('#displayDanmaku').children[0].innerText = danmaku_icons[window.ede.danmakuSwitch];
        if (window.ede.danmaku) {
            flag ? window.ede.danmaku.show() : window.ede.danmaku.hide();
        }
    }

    async function doDanmakuSearchEpisode() {
        let embySearch = document.getElementById(eleIds.danmakuSearchName);
        if (!embySearch) {
            return;
        }
        let searchName = embySearch.value
        const danmakuRemarkEle = document.getElementById(eleIds.danmakuRemark);
        danmakuRemarkEle.innerText = searchName ? '' : '请填写标题';
        document.querySelector(".mdl-spinner").classList.remove('hide');
        let anime_id = searchDanmakuOpts.anime_id;
        let episode = searchDanmakuOpts.episode;
        
        const animaInfo = await fetchSearchEpisodes(searchName);
        document.querySelector('.mdl-spinner').classList.add('hide');
        if (!animaInfo || animaInfo.animes.length < 1) {
            danmakuRemarkEle.innerText = '搜索结果为空';
            document.getElementById(eleIds.danmakuSwitchEpisode).disabled = true;
            document.getElementById(eleIds.danmakuEpisodeFlag).hidden = true;
            return;
        } else {
            danmakuRemarkEle.innerText = '';
        }
        let danmakuEpisodeDiv = document.getElementById(eleIds.danmakuEpisodeDiv);
        let danmakuEpisodeNumDiv = document.getElementById(eleIds.danmakuEpisodeNumDiv);
        danmakuEpisodeDiv.innerHTML = '';
        danmakuEpisodeNumDiv.innerHTML = '';
        let animes = animaInfo.animes;
        searchDanmakuOpts.animes = animes;

        let selectAnimeIdx = animes.findIndex(anime => anime.animeId == anime_id);
        selectAnimeIdx = selectAnimeIdx !== -1 ? selectAnimeIdx : 0;
        let episodeSelect = embySelect(eleIds.danmakuEpisodeSelect, '剧集: ', selectAnimeIdx
            , animes, 'animeId', option => `${option.animeTitle} 类型：${option.typeDescription}`, doDanmakuEpisodeSelect);
        danmakuEpisodeDiv.appendChild(episodeSelect);
        let episodeNumSelect = embySelect(eleIds.danmakuEpisodeNumSelect, '集数: ', episode
            , animes[selectAnimeIdx].episodes, 'episodeId', 'episodeTitle');
        episodeNumSelect.style.maxWidth = '100%';
        danmakuEpisodeNumDiv.appendChild(episodeNumSelect);        
        document.getElementById(eleIds.danmakuEpisodeFlag).hidden = false;
        document.getElementById(eleIds.danmakuSwitchEpisode).disabled = false;
    }  

    function doDanmakuEpisodeSelect() {
        let numDiv = document.getElementById(eleIds.danmakuEpisodeNumDiv);
        numDiv.innerHTML = '';
        const idx = document.getElementById(eleIds.danmakuEpisodeSelect).selectedIndex;
        let episodeNumSelect = embySelect(eleIds.danmakuEpisodeNumSelect, '集数: ', idx
            , searchDanmakuOpts.animes[idx].episodes, 'episodeId', 'episodeTitle');
        episodeNumSelect.style.maxWidth = '100%';
        numDiv.appendChild(episodeNumSelect);
    }

    function doDanmakuSwitchEpisode() {
        let episodeSelect = document.getElementById(eleIds.danmakuEpisodeSelect);
        let episodeNumSelect = document.getElementById(eleIds.danmakuEpisodeNumSelect);

        let episodeInfo = {
            episodeId: episodeNumSelect.value,
            animeTitle: searchDanmakuOpts.animes[episodeSelect.selectedIndex].animeTitle,
            episodeTitle: searchDanmakuOpts.animes[episodeSelect.selectedIndex].type == 'tvseries' 
                ?  episodeNumSelect.options[episodeNumSelect.selectedIndex].text
                : null,
        }
        window.localStorage.setItem(searchDanmakuOpts._episode_key, JSON.stringify(episodeInfo));
        console.log(`手动匹配信息:`, episodeInfo);
        loadDanmaku(LOAD_TYPE.RELOAD);
    }

    function doDanmakuEngineSelect(index) {
        let selectedValue = danmakuEngineOpts[index].id;
        if (selectedValue != localStorage.getItem(lsKeys.danmakuEngine)) {
            localStorage.setItem(lsKeys.danmakuEngine, selectedValue);
            console.log(`已更改弹幕引擎为: ${selectedValue}`);
            loadDanmaku(LOAD_TYPE.RELOAD);
            // embyToast({ text: `已生效,已更改弹幕引擎为: ${selectedValue}` });
        }
    }

    function doDanmakuChConverChange(index) {
        window.ede.chConvert = danmakuChConverOpts[index].id;
        window.localStorage.setItem(lsKeys.chConvert, window.ede.chConvert);
        document.querySelector('#translateDanmaku')?.setAttribute('title', chConverTtitle[window.ede.chConvert]);
        loadDanmaku(LOAD_TYPE.REFRESH);
        console.log(chConverTtitle[window.ede.chConvert]);
    }

    function doDanmakuFilterLevelChange(index) {
        const level = parseInt(danmakuFilterLevelOpts[index].id);
        console.log(`切换弹幕密度等级: ${level}`);
        doDanmakuChange({ danmakuFilterLevel: level });
        const doc = document.getElementById(eleIds.filteringDanmaku);
        if (doc) {
            doc.children[0].innerHTML = filter_icons[level];
        }
    }

    function danmakuHeightRatioChange(index) {
        const valueStr = danmakuHeightRatioOpts[index].id;
        console.log(`切换弹幕高度比例: ${valueStr}`);
        doDanmakuChange({ [lsKeys.danmakuHeightRatio]: valueStr });
    }

    function doDanmakuTypeFilterSelect() {
        const checkList = Array.from(document.getElementsByName(eleIds.danmakuTypeFilterSelectName))
            .filter(item => item.checked).map(item => item.value);
        localStorage.setItem(lsKeys.danmakuTypeFilter, JSON.stringify(checkList));
        loadDanmaku(LOAD_TYPE.RELOAD);
        const idNameMap = new Map(danmakuTypeFilterOpts.map(opt => [opt.id, opt.name]));
        console.log(`当前弹幕类型过滤为: ${JSON.stringify(checkList.map(s => idNameMap.get(s)))}`);
        // embyToast({ text: `已生效,当前弹幕类型过滤为: ${JSON.stringify(checkList.map(s => idNameMap.get(s)))}` });
    }

    function onDanmakuStyleChange(val, props) {
        // reset the label
        onDanmakuStyleChangeLabel(val, props);
        if (props?.key) {
            const oldValue = parseFloat(localStorage.getItem(props.key));
            if (oldValue != parseFloat(val)) {
                localStorage.setItem(props.key, val);
                console.log(`${props.key} changed to ${val}`);
                loadDanmaku(LOAD_TYPE.RELOAD);
            }
        }
    }

    function onDanmakuStyleChangeLabel(val, props) {
        if (props?.labelId) {
            document.getElementById(props.labelId).innerText = val;
            console.log(`${props.key} slider to ${val}`);
        }
    }

    function doDanmakuFilterKeywordsBtnClick(event) {
        console.log('keywordsBtn.click', event);
        event.target.style = '';
        event.target.disabled = true;
        let keywords = document.getElementById(eleIds.filterKeywordsId).value.trim();
        let enable = document.getElementById(eleIds.filterKeywordsEnableId).checked;
        if (enable !== window.ede.filterKeywordsEnable) {
            window.ede.filterKeywordsEnable = enable;
        }
        if (keywords !== window.ede.filterKeywords) {
            window.ede.filterKeywords = keywords;
        } else if (keywords === '') {
            return;
        }
        loadDanmaku(LOAD_TYPE.RELOAD);
    }

    function updateFilterKeywordsBtn(btn, flag, keywords) {
        const isSame = flag === window.ede.filterKeywordsEnable && keywords === window.ede.filterKeywords;
        btn.style = isSame ? '' : embyCheckGreenStyle;
        btn.disabled = isSame;
    }

    function embyInput(id, style, value, onChange) {
        let input = document.createElement('input', { is: 'emby-input' });
        input.setAttribute('id', id);
        input.setAttribute('style', style);
        input.setAttribute('value', value);
        input.className = embyInputClass;
        input.addEventListener('change', onChange);
        return input;
    }

    /** props: {id: 'btnId', label: 'label text', style: '', iconKey: '', ...} 
     * for setAttribute(key, value)
     * 'iconKey' will not setAttribute
     * */
    function embyButton(props, onClick) {
        let button = document.createElement('button', { is: 'emby-button' });
        button.setAttribute('type', 'button');
        Object.entries(props).forEach(([key, value]) => {
            if (key !== 'iconKey') {button.setAttribute(key, value);}
        });
        if (props.iconKey) {
            button.setAttribute('title', props.label);
            button.setAttribute('aria-label', props.label);
            button.innerHTML = `<i class="md-icon autortl">${props.iconKey}</i>`;
            button.className = embyIconButtonClass;
        } else {
            button.className = 'btnOption raised emby-button';
            button.textContent = props.label;
        }
        if (onClick) {button.addEventListener('click', onClick);}
        return button;
    }

    function embyTabs(options, selectedValue, optionValueKey, optionTitleKey, onChange) {
        let tabs = document.createElement('div', { is: 'emby-tabs' });
        tabs.setAttribute('data-index', '0');
        tabs.className = embyTabsDivClass1;
        tabs.style.width = 'fit-content';
        let tabsSlider = document.createElement('div');
        tabsSlider.className = embyTabsDivClass2;
        tabsSlider.style.padding = '0.25em';
        options.forEach((option, index) => {
            const value = getValueOrInvoke(option, optionValueKey);
            const title = getValueOrInvoke(option, optionTitleKey);
            let tabButton = document.createElement('button');
            tabButton.className = `${embyTabsButtonClass}${value == selectedValue ? ' emby-tab-button-active' : ''}`;
            tabButton.setAttribute('data-index', index);
            tabButton.textContent = title;
            tabsSlider.appendChild(tabButton);
        });
        tabs.appendChild(tabsSlider);
        if (onChange) {
            tabs.addEventListener('tabchange', e => onChange(e.detail.selectedTabIndex));
        }
        return tabs;
    }

    function embySelect(id, label, selected, options, optionValueKey, optionTitleKey, onChange) {
        if (!Number.isInteger(selected)) {
            selected = options.indexOf(selected);
        }
        const selectElement = document.createElement('select', { is: 'emby-select'});
        selectElement.setAttribute('id', id);
        selectElement.setAttribute('label', label);
        selectElement.setAttribute('style', embySelectStyle);
        selectElement.setAttribute('class', 'selectSyncTarget emby-select');
        options.forEach((option, index) => {
            const value = getValueOrInvoke(option, optionValueKey);
            const title = getValueOrInvoke(option, optionTitleKey);
            let optionElement = document.createElement('option');
            optionElement.value = value;
            optionElement.textContent = title;
            if (index === selected) {
                optionElement.selected = true;
            }
            selectElement.appendChild(optionElement);
        });
        if (onChange) {
            selectElement.addEventListener('change', e => onChange(e.target.value));
        }
        return selectElement;
    }
    
    function embyCheckboxList(id, checkBoxName, selectedStrArray, options, onChange, isVertical = false) {
        let checkboxContainer = document.createElement('div');
        checkboxContainer.setAttribute('class', embyCheckboxListClass);
        checkboxContainer.setAttribute('style', isVertical ? '' : embyCheckboxListStyle);
        checkboxContainer.setAttribute('id', id);
        options.forEach(option => {
            checkboxContainer.appendChild(embyCheckbox(null, checkBoxName, option.name, option.id, 
                selectedStrArray?.indexOf(option.id) > -1 , onChange));
        });
        return checkboxContainer;
    }
    
    function embyCheckbox(id, name, label, value, checked = false, onChange) {
        let checkboxLabel = document.createElement('label');
        checkboxLabel.classList.add('emby-checkbox-label');
        checkboxLabel.setAttribute('style', 'width: auto;');
        let checkbox = document.createElement('input', { is: 'emby-checkbox' });
        checkbox.setAttribute('is', 'emby-checkbox');
        checkbox.setAttribute('type', 'checkbox');
        if (id) { checkbox.setAttribute('id', id); }
        checkbox.setAttribute('name', name);
        checkbox.setAttribute('value', value);
        checkbox.checked = checked;
        checkbox.classList.add('emby-checkbox', 'chkEnableLiveTvAccess');
        if (onChange) {
            checkbox.addEventListener('change', e => onChange(e.target.checked));
        }
        let span = document.createElement('span');
        span.setAttribute('class', 'checkboxLabel');
        span.innerHTML = label;
        checkboxLabel.appendChild(checkbox);
        checkboxLabel.appendChild(span);
        return checkboxLabel;
    }

    function embyTextarea(id, value, style, rows = 10, resize = true, readonly = false, onBlur) {
        let textarea = document.createElement('textarea', { is: 'emby-textarea' });
        textarea.setAttribute('id', id);
        textarea.setAttribute('style', style);
        textarea.setAttribute('rows', rows);
        textarea.className = 'txtOverview emby-textarea';
        textarea.readOnly = readonly;
        textarea.style.resize = resize;
        textarea.value = value;
        if (typeof onBlur === 'function') { textarea.addEventListener('blur', onBlur)};
        return textarea;
    }

    // orient: 'vertical' | 'horizontal' 垂直/水平
    // props: {id: 'slider id', labelId: 'label id', ...} will return to the callback
    function embySlider(props = {}, options = {}, onChange, onSliding) {
        const defaultOpts = { min: 0.1, max: 3, step: 0.1, orient: 'horizontal', bubble: false, hoverthumb: true , style: ''};
        options = { ...defaultOpts, ...options };
        let slider = document.createElement('input', { is: 'emby-slider' });
        slider.setAttribute('type', 'range');
        if (props.id) { slider.setAttribute('id', props.id); }
        slider.setAttribute('min', options.min);
        slider.setAttribute('max', options.max);
        slider.setAttribute('step', options.step);
        slider.setAttribute('style', options.style);
        slider.setAttribute('orient', options.orient);
        slider.setAttribute('data-bubble', options.bubble);  // To show the value bubble
        slider.setAttribute('data-hoverthumb', options.hoverthumb);
        if (onChange) {
            // Trigger after end of tap/swipe
            slider.addEventListener('change', e => onChange(e.target.value, props));
        }
        if (onSliding) {
            // when clicking/sliding, trigger every step
            slider.addEventListener('input', e => onSliding(e.target.value, props));
        }
        /* slider.addEventListener('beginediting', function(event) {
            // when clicking/sliding, trigger every step
            console.log('Slider editing started');
        });
        slider.addEventListener('endediting', function(event) {
            // Trigger after end of tap/swipe
            console.log('Slider editing ended');
        }); */
        // Add keyboard event listeners to the slider
        slider.addEventListener('keydown', e => {
            const step = parseFloat(slider.step) || 1;
            const min = parseFloat(slider.min);
            const max = parseFloat(slider.max);
            let value = parseFloat(slider.value);
            const orient = slider.getAttribute('orient') || 'horizontal';
            switch (e.key) {
                case "ArrowLeft":
                case "ArrowRight":
                    if (orient === 'horizontal' 
                            && ((e.key === "ArrowLeft" && value > min) || (e.key === "ArrowRight" && value < max))) {
                        e.preventDefault();
                        e.stopPropagation();
                        value += e.key === "ArrowLeft" ? -step : step;
                        value = Math.min(Math.max(value, min), max);
                        slider.value = value;
                        slider.dispatchEvent(new Event('input'));
                        slider.dispatchEvent(new Event('change'));
                    }
                    break;
                case "ArrowUp":
                case "ArrowDown":
                    if (orient === 'vertical' 
                            && ((e.key === "ArrowDown" && value > min) || (e.key === "ArrowUp" && value < max))) {
                        e.preventDefault();
                        e.stopPropagation();
                        value += e.key === "ArrowUp" ? step : -step;
                        value = Math.min(Math.max(value, min), max);
                        slider.value = value;
                        slider.dispatchEvent(new Event('input'));
                        slider.dispatchEvent(new Event('change'));
                    }
                    break;
            }
        });
        return slider;
    }

    // after slider append to container, then call this function to set value to slider
    function embySliderSetValue(slider, value) {
        slider.value = value;
        slider.dispatchEvent(new Event('change'));
    }

    /**
     * see: ../web/modules/dialog/dialog.js
     * opts have type props: unknown
     * dialog have buttons prop: [{ type: 'submit', id: 'cancel', name:'取消', description: '无操作', href: 'index.html',  }]
     */
    async function embyDialog(opts = {}) {
        const defaultOpts = { text: '', title: '', timeout: 0, html: '', buttons: [] };
        opts = { ...defaultOpts, ...opts };
        return require(['dialog']).then(items => items[0]?.(opts))
            .catch(error => { console.log(`点击弹出框外部取消: ` + error) });
    }

    // see: ../web/modules/common/dialogs/alert.js
    async function embyAlert(opts = {}) {
        const defaultOpts = { text: '', title: '', timeout: 0, html: ''};
        opts = { ...defaultOpts, ...opts };
        return require(['alert']).then(items => items[0]?.(opts))
            .catch(error => { console.log(`点击弹出框外部取消: ` + error) });
    }

    // see: ../web/modules/toast/toast.js
    async function embyToast(opts = {}) {
        const defaultOpts = { text: '', secondaryText: '', icon: '', iconStrikeThrough: false};
        opts = { ...defaultOpts, ...opts };
        return require(['toast'], toast => toast(opts));
    }

    function getValueOrInvoke(option, keyOrFunc) {
        return typeof keyOrFunc === 'function' ? keyOrFunc(option) : option[keyOrFunc];
    }

    function lsGetOrDefault(key, defaultValue, formatFn = parseFloat) {
        return formatFn(localStorage.getItem(key)) || defaultValue;
    }

    // from emby videoosd.js bindToPlayer events, warning: not dom event
    function playbackEventsOn(eventsMap, data = {}) {
        require(['playbackManager', 'events'], (playbackManager, events) => {
            if (!playbackManager || !events) { return; }
            const player = playbackManager.getCurrentPlayer();
            const playState = playbackManager.getPlayerState().PlayState;
            console.log(`PlaybackRate: ${playState.PlaybackRate}`);
            Object.entries(eventsMap).forEach(([eventName, fn]) => {
                events.off(player, eventName, fn);
                events.on(player, eventName, (e, ...args) => {
                    fn(e, ...args, { playbackManager, events, player, playState, ...data });
                    // 禁止在 timeupdate 回调中打印日志及复杂操作,每秒都会触发一次
                    if ('timeupdate' != eventName) {
                        console.log(`playbackEventsOn ${eventName} event: ${fn.name}`);
                    }
                });
            });
        });
    }

    function initH5VideoAdapter() {
        let _media = document.querySelector(mediaQueryStr);
        if (_media) { return; }
        console.log('页面上不存在 video 标签,适配器处理开始');
        let _container = document.querySelector('.htmlVideoPlayerContainer');
        if (!_container) {
            _container = document.createElement('div');
            _container.id = eleIds.h5VideoAdapterContainer;
            _container.classList.add('htmlVideoPlayerContainer');
            document.body.insertBefore(_container, document.body.firstChild);
        }
        _media = document.createElement('video');
        _media.classList.add('htmlvideoplayer', 'moveUpSubtitles');
        _container.insertBefore(_media, _container.firstChild);
        _media.play();

        // 需在其它事件中实现,同步 video 适配器播放倍率,有 bug 未实现且只显示半屏,暂时注释
        // if (!_media.src) {
        //     _media.playbackRate = data.playbackManager.getPlayerState().PlayState.PlaybackRate ?? 1;
        // }
        playbackEventsOn({
            'timeupdate': (e, data) => {
                // conver to seconds from Ticks
                _media.currentTime = data.playbackManager.currentTime(data.player) / 1e7;
            },
        });
        console.log('已创建虚拟 video 标签,适配器处理正确结束');
        embyToast({ text: `已创建虚拟 video 标签,适配器处理正确结束` });
    }

    function beforeDestroy() {
        // 此段销毁不重要,可有可无,仅是规范使用
        // 清除弹幕,但未销毁 danmaku 实例
        if (window.ede.danmaku) {
            window.ede.danmaku.clear();
            console.log(`已清除弹幕`);
        }
        // 销毁自定义的 initH5VideoAdapter
        const _container = document.getElementById(eleIds.h5VideoAdapterContainer);
        if (_container) {
            _container.remove();
            console.log(`已销毁 initH5VideoAdapter: ${eleIds.h5VideoAdapterContainer}`);
        }
        // 以下重要,销毁弹幕按钮容器简单,双 mediaContainerQueryStr 下免去 DOM 位移操作
        const danmakuCtrEle = document.getElementById(eleIds.danmakuCtr);
        if (danmakuCtrEle) {
            danmakuCtrEle.remove();
            console.log(`已销毁弹幕按钮容器: ${eleIds.danmakuCtr}`);
        }
        // 以下重要,销毁定时器
        window.ede.destroyTimeoutIds.forEach(id => clearTimeout(id));
        window.ede.destroyTimeoutIds = [];
    }

    // emby/jellyfin CustomEvent. see: https://github.com/MediaBrowser/emby-web-defaultskin/blob/822273018b82a4c63c2df7618020fb837656868d/nowplaying/videoosd.js#L698
    document.addEventListener('viewshow', function (e) {
        console.log('viewshow', e);
        isJellyfin = ApiClient.appName().startsWith('Jellyfin');
        embyItemId = e.detail.params.id ?? embyItemId;
        let isTargetPage = e.detail.type === 'video-osd';
        if (isTargetPage) {
            window.ede = new EDE();
            initUI();
            initH5VideoAdapter();
            // loadDanmaku(LOAD_TYPE.INIT);
            initListener();
        }
    });
    document.addEventListener('viewbeforehide', function (e) {
        console.log('viewbeforehide', e);
        let isTargetPage = e.detail.type === 'video-osd';
        if (isTargetPage) {
            beforeDestroy();
        }
    });

})();<|MERGE_RESOLUTION|>--- conflicted
+++ resolved
@@ -1230,16 +1230,11 @@
                 <div id="${eleIds.danmakuTypeFilterDiv}" style="margin-bottom: 0.2em;">
                     <label class="${embyLabelClass}">弹幕屏蔽类型: </label>
                 </div>
-<<<<<<< HEAD
-                <div id="${eleIds.danmakuFilterLevelDiv}" style="margin-bottom: 0.2em;">
-                    <label class="${embyLabelClass}">弹幕屏蔽等级: </label>
-=======
                 <div id="${eleIds.danmakuFilterLevelDiv}">
                     <label class="${embyLabelClass}">弹幕密度等级: </label>
                 </div>
                 <div id="${eleIds.danmakuHeightRatioDiv}">
                     <label class="${embyLabelClass}">弹幕高度比例: </label>
->>>>>>> 8011be2e
                 </div>
                 <div id="${eleIds.danmakuChConverDiv}" style="margin-bottom: 0.2em;">
                     <label class="${embyLabelClass}">简繁转换: </label>
@@ -1270,7 +1265,6 @@
         let engineTabs = embyTabs(danmakuEngineOpts, localStorage.getItem(lsKeys.danmakuEngine) ?? danmakuEngineOpts[0].id
             , 'id', 'name', doDanmakuEngineSelect);
         container.querySelector('#' + eleIds.danmakuEngineDiv).appendChild(engineTabs);
-<<<<<<< HEAD
         let chConvertTabs = embyTabs(danmakuChConverOpts, window.ede.chConvert, 'id', 'name', doDanmakuChConverChange);
         container.querySelector('#' + eleIds.danmakuChConverDiv).appendChild(chConvertTabs);
         let filterLevelTabs = embyTabs(danmakuFilterLevelOpts, window.localStorage.getItem(lsKeys.danmakuFilterLevel) ?? 0
@@ -1298,8 +1292,6 @@
         keywordsContainer.appendChild(document.createElement('div'))
             .appendChild(label);
         
-=======
->>>>>>> 8011be2e
     }
 
     function buildDanmakuStyle(containerId) {
